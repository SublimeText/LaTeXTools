--- conflicted
+++ resolved
@@ -47,14 +47,6 @@
     # depend on any previous
     'latextools_utils.analysis',
     'latextools_utils.ana_utils',
-<<<<<<< HEAD
-
-    'latextools_plugin_internal',
-
-    'latex_chars'
-=======
-    'latextools_utils.output_directory',
->>>>>>> db659445
     'latextools_utils.bibcache',
     'latextools_utils.output_directory'
 ]
