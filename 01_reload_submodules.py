--- conflicted
+++ resolved
@@ -48,14 +48,6 @@
     # depend on any previous
     'latextools_utils.analysis',
     'latextools_utils.ana_utils',
-<<<<<<< HEAD
-    'latextools_utils.output_directory',
-=======
-
-    'latextools_plugin_internal',
-
-    'latex_chars'
->>>>>>> 91786c54
     'latextools_utils.bibcache',
     'latextools_utils.output_directory'
 ]
