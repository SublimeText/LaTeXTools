--- conflicted
+++ resolved
@@ -253,29 +253,16 @@
 	{ "keys": ["ctrl+l","ctrl+e"],
 		"context":  [
 			{"key": "selector", "operator": "equal", "operand": "text.tex.latex"}],
-<<<<<<< HEAD
 		"command": "latextools_wrap_in_text", "args": {"command": "emph"}},
-	{ "keys": ["ctrl+l","ctrl+b"],  
+	{ "keys": ["ctrl+l","ctrl+b"],
 		"context":  [
 			{"key": "selector", "operator": "equal", "operand": "text.tex.latex"}],
 		"command": "latextools_wrap_in_text", "args": {"command": "textbf"}},
-	{ "keys": ["ctrl+l","ctrl+u"],  
+	{ "keys": ["ctrl+l","ctrl+u"],
 		"context":  [
 			{"key": "selector", "operator": "equal", "operand": "text.tex.latex"}],
 		"command": "latextools_wrap_in_text", "args": {"command": "underline"}},
-	{ "keys": ["ctrl+l","ctrl+t"],  
-=======
-		"command": "insert_snippet", "args": {"name":"Packages/LaTeXTools/Text emphasize.sublime-snippet"}},
-	{ "keys": ["ctrl+l","ctrl+b"],
-		"context":  [
-			{"key": "selector", "operator": "equal", "operand": "text.tex.latex"}],
-		"command": "insert_snippet", "args": {"name":"Packages/LaTeXTools/Text boldface.sublime-snippet"}},
-	{ "keys": ["ctrl+l","ctrl+u"],
-		"context":  [
-			{"key": "selector", "operator": "equal", "operand": "text.tex.latex"}],
-		"command": "insert_snippet", "args": {"name":"Packages/LaTeXTools/Text underline.sublime-snippet"}},
 	{ "keys": ["ctrl+l","ctrl+t"],
->>>>>>> fa22b229
 		"context":  [
 			{"key": "selector", "operator": "equal", "operand": "text.tex.latex"}],
 		"command": "latextools_wrap_in_text", "args": {"command": "texttt"}},
