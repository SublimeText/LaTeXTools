--- conflicted
+++ resolved
@@ -253,29 +253,16 @@
 	{ "keys": ["super+l","super+e"],
 		"context":  [
 			{"key": "selector", "operator": "equal", "operand": "text.tex.latex"}],
-<<<<<<< HEAD
 		"command": "latextools_wrap_in_text", "args": {"command": "emph"}},
-	{ "keys": ["super+l","super+b"],  
+	{ "keys": ["super+l","super+b"],
 		"context":  [
 			{"key": "selector", "operator": "equal", "operand": "text.tex.latex"}],
 		"command": "latextools_wrap_in_text", "args": {"command": "textbf"}},
-	{ "keys": ["super+l","super+u"],  
+	{ "keys": ["super+l","super+u"],
 		"context":  [
 			{"key": "selector", "operator": "equal", "operand": "text.tex.latex"}],
 		"command": "latextools_wrap_in_text", "args": {"command": "underline"}},
-	{ "keys": ["super+l","super+t"],  
-=======
-		"command": "insert_snippet", "args": {"name":"Packages/LaTeXTools/Text emphasize.sublime-snippet"}},
-	{ "keys": ["super+l","super+b"],
-		"context":  [
-			{"key": "selector", "operator": "equal", "operand": "text.tex.latex"}],
-		"command": "insert_snippet", "args": {"name":"Packages/LaTeXTools/Text boldface.sublime-snippet"}},
-	{ "keys": ["super+l","super+u"],
-		"context":  [
-			{"key": "selector", "operator": "equal", "operand": "text.tex.latex"}],
-		"command": "insert_snippet", "args": {"name":"Packages/LaTeXTools/Text underline.sublime-snippet"}},
 	{ "keys": ["super+l","super+t"],
->>>>>>> fa22b229
 		"context":  [
 			{"key": "selector", "operator": "equal", "operand": "text.tex.latex"}],
 		"command": "latextools_wrap_in_text", "args": {"command": "texttt"}},
