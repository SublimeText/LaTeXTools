// LaTeXTools Preferences DEFAULT SETTINGS
//
// DO NOT EDIT THIS FILE!!! Open the Command Palette and run the "Reconfigure and migrate settings"
// command. Alternatively, select the "Reconfigure LaTeXTools and migrate settings" item from the
// Preferences, Package Settings, LaTeXTools menu, or open the ST console and type
// 			sublime.run_command("latextools_migrate")
// This will migrate your old settings and create a file "LaTeXTools.sublime-settings" in your
// User directory. You can also manually copy this file to the User directory.
//
// Once the file is in the User directory, you can edit it at will.

{


// ------------------------------------------------------------------
// General settings
// ------------------------------------------------------------------

	// Cite/ref autocompletion by default is triggered after e.g. \ref{. If you don't like this,
	// set to false. You can also use toggles: C-l,t,a,c and C-l,t,a,r.
	"cite_auto_trigger": true,
	"ref_auto_trigger": true,

	// Fill-helper autocompletion triggered for a wide range of references to external
	// files. You can also use toggle: C-l,t,a,f
	"fill_auto_trigger": true,

	// Fill-helper autocompletion trigger for environment names after \begin{ and \end{
	// this requires the LaTeX-cwl package and might not have a complete list of all environments.
	// You can also use toggle: C-l,t,a,e
	"env_auto_trigger": false,

	// Fill-helper autocompletion trigger for glossary entries \gls{ and \acrfull{
	"glossary_auto_trigger": true,

	// Fill-helper autocompletion trigger for tex directive values after TEX directive=
	// You can also use toggle: C-l,t,a,d
	"tex_directive_auto_trigger": true,

	// Controls whether the various fill-helpers should try to insert a
	// completing }, ], or ) when inserted and either the C-l,C-f or C-l,x
	// keybindings were used to trigger the completion. This attempts to be smart
	// about where to place the bracket, but may not work for all cases, particularly
	// when a command is spread across mutliple lines.
	// You can also use the toggle C-l,t,a,b
	"smart_bracket_auto_trigger": true,

	// Controls whether the labels should automatically filled with a suggestion based
	// on the section command.
	"auto_label_auto_trigger": true,

	// Keep focus on Sublime Text after building (true) or switch to PDF viewer (false)
	// If you are on Windows or Linux and using ST2, you may need to set the
	// "sublime_executable" setting for this to work in your platform settings.
	"keep_focus": true,
	// Sync PDF to current editor position after building (true) or not
	"forward_sync": true,

	// Set this to false to disable the overwriting of the goto overlay for the hotkey `C-r` and `C-shift-r`
	// You can still access the "table of content quickpanel" via `C-l, C-r` and  `C-shift-l, C-r`
	"overwrite_goto_overlay": true,

	// If smart paste is enabled LaTeXTools will overwrite the C-v command and
	// analyze the clipboard content to check whether it should execute an action.
	// So you can just paste image urls or paths into Sublime Text and it will automatically
	// download the image and create a figure environment.
	"enable_smart_paste": true,

	// When to trigger cwl-command completion (requires the LaTeX-cwl package)
	// possible values are:
	// "always" (always show command completions)
	// "prefixed" (default, show command completions if the current word is prefixed with '\')
	// "never" (never show command completions)
	"command_completion": "prefixed",

	// valid texfile extensions
	"tex_file_exts": [".tex"],

	// controls whether or not syntax is automatically set to LaTeX for
	// files that match one of the configured `tex_file_exts`
	"latextools_set_syntax": true,

	// set to true to use BibLaTeX instead of BibTex for bibliography completions
	// can also be set on a per-project basis
	"use_biblatex": false,

	// the mapping from the locales to the dictionaries for the
	// `%!TEX spellcheck` directive, where the locales must be all lowercase
	// and separated by a minus sign (-). The dictionaries must be valid path
	// and compatible with the ST integrated spellcheck
	// e.g.
	// { "en-en": "Packages/Language - English/en_GB.dic" }
	"tex_spellcheck_paths": {},

	// sublevel to show counts for
	// passed to texcount via the -sub= paramater
	// valid values: "none", "part", "chapter", "section"
	"word_count_sub_level": "none",

// ------------------------------------------------------------------
// Preview settings
// ------------------------------------------------------------------

	// MATH LIVE PREVIEW

	// The preview mode for math live preview, possible values are:
	// "all"       to show a phantom for each math environment
	// "selected"  to show a phantom only for the currently selected math environment
	// "none"      to disable math live preview
	"preview_math_mode": "selected",

	// Change the scope selectors to preview math
	// E.g. set it to "text.tex.latex meta.environment.math.block.be"
	// to only preview math environment
	// Set it to "text.tex.latex meta.environment.math"
	// to preview every math command or environment
	"preview_math_scope": "text.tex.latex meta.environment.math.block",

	// The program to compile the latex template files, possible values are
	// pdflatex, xelatex, lualatex, latex
	// DON'T(!) use tex engines like pdftex
	"preview_math_latex_compile_program": "pdflatex",

	// The color of the text in the preview math phantoms.
	// Ensure you have the latex xcolor package available to change the color.
	// The format can either be RGB based "#RRGGBB" (e.g. "#FFFF00")
	// or a color name (e.g. "yellow")
	// If it is the empty string "" it will be guessed based in the color scheme.
	"preview_math_color": "",

	// The background color of the preview math phantoms.
	// In contrast to the foreground color you may also edit your colorscheme to change this.
	// The format can either be RGB(A) based "#RRGGBB" (e.g. "#0000FF50")
	// or a color name (e.g. "blue")
	// If it is the empty string "" the default color will be used.
	"preview_math_background_color": "",

	// An array of the used packages, from which the file for the live preview
	// will be generated.
	// Just write \\usepackage{packagename} to include other packages.
	// (The xcolor package will be present, even if not in this list.)
	"preview_math_template_packages": [
		"\\usepackage{amsmath}",
		"\\usepackage{amssymb}",
		"\\IfFileExists{latexsym.sty}{\\usepackage{latexsym}}{}",
		"\\IfFileExists{mathtools.sty}{\\usepackage{mathtools}}{}"
	],

	// An string of the remaining preamble (not packages) for the file,
	// which generates the math live preview.
	// Can also be an array, with an string for each line (as in the packages).
	// For technical reasons DON'T include other files.
	"preview_math_template_preamble": "",

	// The preview functionality by default appends a star (*) to each
	// math environments, since we cannot and want not track the
	// equation numbers. This may not be possible with each environment,
	// therefore you can create a blacklist of such environments here.
	"preview_math_no_star_envs": ["displaymath"],

	// IMAGE PREVIEW

	// The preview mode for image preview, possible values are:
	// "all"       to show a phantom for each includegraphics command
	// "selected"  to show a phantom only for the currently selected includegraphics command
	// "hover"     to show a popup if you hover over an includegraphics command
	// "none"      to disable image preview
	"preview_image_mode": "hover",

	// The image size in the preview popup.
	// These are the outer dimensions of the maximal size.
	// The image will be scaled down to fit into these dimensions.
	// It can either be an number or an array, which consist of two numbers
	// e.g. [200, 150]
	"preview_popup_image_size": 200,

	// The image size in the preview phantoms.
	// These are the outer dimensions of the maximal size.
	// The image will be scaled down to fit into these dimensions.
	// It can either be an number or an array, which consist of two numbers
	// e.g. [200, 150]
	"preview_phantom_image_size": 150,

	// Increase this number to get a better resolution on high dpi displays.
	// Control the thumbnail image size, which will be generated to preview
	// images, that are not natively supported like pdf files.
	// E.g. a image size of 300 with a scale of 2 will create a
	// thumbnail with the size 600, which is scaled down in the popup.
	"preview_image_scale_quotient": 1,

// ------------------------------------------------------------------
// Temporary file settings
// ------------------------------------------------------------------
	// Ends of the names of temporary files to be deleted
	"temp_files_exts": [
		".blg",".bbl",".aux",".log",".brf",".nlo",".out",".dvi",".ps",
		".lof",".toc",".fls",".fdb_latexmk",".pdfsync",".synctex.gz",
		".ind",".ilg",".idx"
	],

	// Folders that are not traversed when deleting temp files
	"temp_files_ignored_folders": [
		".git", ".svn", ".hg"
	],

	// If true, deleting temporary files will display an
	// "Are you sure" prompt
	"temp_files_prompt_on_delete": false,

// ------------------------------------------------------------------
// Platform settings: adapt as needed for your machine
// ------------------------------------------------------------------

	"osx": 	{
		// Path used when invoking tex & friends; MUST include $PATH
<<<<<<< HEAD
		// For TeXlive 2011 (or other years) use
		"texpath" : "$PATH:/Library/TeX/texbin:/usr/texbin:/usr/local/bin:/opt/local/bin",
		// For MiKTeX
		// "texpath" : "$PATH:/usr/local/bin:$HOME/bin",
		// TeX distro: "miktex" or "texlive"
		"distro" : "texlive"
		// Path to PDF viewer, if needed
		// TODO think about it. Also, maybe configure it here!
=======
		"texpath" : "$PATH:/Library/TeX/texbin:/usr/texbin:/usr/local/bin:/opt/local/bin"
>>>>>>> 5309b41e
	},


	"windows": {
		// Path used when invoking tex & friends; "" is fine for MiKTeX
		// For TeXlive 2011 (or other years) use
		// "texpath" : "C:\\texlive\\2011\\bin\\win32;$PATH",
		"texpath" : "",
		// TeX distro: "miktex" or "texlive"
		"distro" : "miktex",
		// Command to invoke Sumatra. If blank, "SumatraPDF.exe" is used (it has to be on your PATH)
		"sumatra": "",
		// Command to invoke Sublime Text. Used if the keep_focus toggle is true.
		// If blank, "subl.exe" or "sublime_text.exe" will be used.
		"sublime_executable": "",
		// how long (in seconds) to wait after the latextools_jump_to_pdf command completes
		// before switching focus back to Sublime Text. This may need to be
		// adjusted depending on your machine and configuration.
		"keep_focus_delay": 0.5
	},

	"linux" : {
		// Path used when invoking tex & friends; MUST include $PATH
		// For TeXlive 2011 (or other years) use
		"texpath" : "$PATH:/usr/texbin",
		// For MiKTeX
		// "texpath" : "$PATH:/usr/local/bin:$HOME/bin",
		// TeX distro: "miktex" or "texlive"
		"distro" : "texlive",
		// Command to invoke Python. Useful if you have Python installed in a
		// non-standard location or want to use a particular version of python.
		// Both Python2 and Python3 are supported, but must have the DBus bindings
		// installed.
		"python": "",
		// The name of the ST2 or ST3 executable. On Ubuntu, both subl and sublime-text are
		// available for ST2; adjust as needed for other platforms, and for ST3
		"sublime": "sublime-text",
		// How long to wait after evince or okular has launched before sending a sync message
		// in seconds, floating point; choose 2.0 or 3.0 on a slower machine, 0.5 on a fast one
		// Note: only tweak this if sync after launching the PDF viewer does not seem to work,
		// or if the PDF viewer opens instantly and you don't want to wait.
		// Default: 1.5 (works on my MBP4,1...)
		"sync_wait": 1.5,
		// Command to invoke Sublime Text. Used if the keep_focus toggle is true.
		// If blank, "subl" or "sublime_text" will be used.
		"sublime_executable": "",
		// how long (in ms) to wait after the latextools_jump_to_pdf command completes
		// before switching focus back to Sublime Text. This may need to be
		// adjusted depending on your machine and configuration.
		"keep_focus_delay": 0.5
	},

// ------------------------------------------------------------------
// Output Directory settings settings
// ------------------------------------------------------------------

	// OPTION: "aux_directory"
	// Specifies the auxiliary directory
	// Possible values:
	//
	// ""				the default; does not use any auxiliary directory
	//
	// path				the path to the auxiliary directory; if this is
	//					not an absolute path it is interpreted as a
	//					path relative to the main tex file
	//
	// "<<temp>>"		the auxiliary directory will be a temporary
	//					directory generated in as secure a manner as
	//					possible; note that this temporary directory
	//					is only valid until ST is restarted and will
	//					be deleted on the next start-up
	//
	// "<<project>>"	this creates an auxiliary directory in the same
	//					folder as the main tex file; the name is the
	//					MD5 hash of the absolute path of the main file;
	//					unlike <<temp>> this directory will persist
	//
	// "<<cache>>"		this creates an auxiliary directory in the ST
	//					cache directory on ST3 or a suitable directory
	//					on ST2; unlike <<temp>> this directory will
	//					persist; unlike <<project>>, it will not be
	//					in the same directory as the main tex file
	//
	// NOTE: This setting will be overridden by the corresponding
	// %!TEX directive if any; also, while it is possible to define
	// a global value here, it may make more sense to define this
	// value in your project settings if you use STs project feature
	// if you do so, however, note that the path will be interpreted
	// relative to the location of your project file

	"aux_directory": "",

	// OPTION: "output_directory"
	// Specifies the output directory
	// Possible values:
	//
	// ""				the default; does not use any output directory
	//
	// path				the path to the output directory; if this is
	//					not an absolute path it is interpreted as a
	//					path relative to the main tex file
	//
	// "<<temp>>"		the output directory will be a temporary
	//					directory generated in as secure a manner as
	//					possible; note that this temporary directory
	//					is only valid until ST is restarted and will
	//					be deleted on the next start-up
	//
	// "<<project>>"	this creates an output directory in the same
	//					folder as the main tex file; the name is the
	//					MD5 hash of the absolute path of the main file;
	//					unlike <<temp>> this directory will persist
	//
	// "<<cache>>"		this creates an output directory in the ST
	//					cache directory on ST3 or a suitable directory
	//					on ST2; unlike <<temp>> this directory will
	//					persist; unlike <<project>>, it will not be
	//					in the same directory as the main tex file
	//
	// NOTE: This setting will be overridden by the corresponding
	// %!TEX directive if any; also, while it is possible to define
	// a global value here, it may make more sense to define this
	// value in your project settings if you use STs project feature
	// if you do so, however, note that the path will be interpreted
	// relative to the location of your project file

	"output_directory": "",

	// OPTION: "jobname"
	// Specifies the jobname to use when building the document

	"jobname": "",

	// OPTION: "copy_output_on_build"
	// Specifies whether to copy the final PDF file to the same folder
	// as the main tex file; if it is neither true nor false it must be
	// as list of extensions of the files to copy into the same folder as
	// the main tex file; this  only applies if an output directory is
	// set via a setting or a `%!TEX` directive

	"copy_output_on_build": true,

// ------------------------------------------------------------------
// Build engine settings
// ------------------------------------------------------------------

	// OPTION: "builder"
	// Specifies a build engine
	// Possible values:
	//
	// "default" or ""	the default built-in build engine; currently
	//					this is the same as "traditional"
	//
	// "basic"			invokes pdflatex / xelatex / lualatex as
	//					needed, then biber / bibtex and pdflatex /
	//					xelatex / lualatex again if needed. Unlike
	//					the "simple" builder this supports most of
	//					LaTeXTools builder features.
	//
	// "script"			external script: invokes the set of commands
	//					specified in the "script_commands" setting
	//					in the platform-specific part of the
	//					"builder_settings"
	//
	// "simple"			invokes pdflatex 1x or 2x as needed, then
	//					bibtex and pdflatex again if needed;
	//					intended mainly as a simple example for
	//					people writing their own build engines.
	//
	// "traditional"	replicates the 'old' system based on
	//					latexmk (TeXLive, MiKTeX) / texify
	//					(MiKTeX/Windows, missing `Perl` interpreter)
	//
	// custom name		you can also use third-party build engines;
	//					if so, set the "builder_path" option below
	//
	// NOTE: custom builders CANNOT have the same name as an existing
	// built-in build engine (including "default")

	"builder": "traditional",

	// OPTION: "builder_path"
	// If non-empty, specifies a path to a custom builder, relative to the
	// Sublime Text Packages directory.
	// For instance, "User/builders" (on Windows: "User\builders") is a good
	// choice if you roll your own.
	// (Note: if you choose "User", you may get a Python import error in the
	// console, but things will still work).
	// Leave empty ("") for a built-in builder.

	"builder_path": "",

	// OPTION: "builder_settings"
	// Specify builder-dependent settings and preferences
	// Possible values: see README or documentation provided with
	// third-party build engine.
	// Builder setting can be general or OS-dependent

	"builder_settings" : {

		// General settings:
		// See README or third-party documentation

		// (built-ins): true shows the log of each command in the output panel
		"display_log" : false,

		// Platform-specific settings:
		"osx" : {
			// See README or third-party documentation
		},

		"windows" : {
			// See README or third-party documentation
		},

		"linux" : {
			// See README or third-party documentation
		}
	},

// ------------------------------------------------------------------
// Build panel and phantoms settings
// ------------------------------------------------------------------
	// OPTION: "highlight_build_panel"
	// adds syntax highlighting to the build panel so that errors, warnings, etc.
	// show up in different colors; if set to false, the panel will be left as-is.
	"highlight_build_panel": true,


	// OPTION: "hide_build_panel"
	// level to hide the build panel after the build is finished
	// Possible values are:
	// "always" (hide the panel even if the build failed),
	// "no_errors" (only hide the panel if the build was successful even with warnings),
	// "no_warnings" (only hide the panel if no warnings occur)
	// "no_badboxes" (only hide the panel if no badbox messages occur when badboxes are enabled) and
	// "never" (default, never hide the build panel)
	"hide_build_panel": "no_badboxes",

	// OPTION: "display_bad_boxes"
	// controls whether or not to display any bad boxes in the build output
	// if this is not set to true, the setting "no_badboxes" for
	// "hide_build_panel" is equivalent to "no_warnings"
	"display_bad_boxes": false,

	// OPTION: "show_error_phantoms"
	// (ST3, Build 3118+ only)
	// level to show error phantoms in the file
	// Possible values are:
	// "none" (don't show any phantoms at all)
	// "errors" (only show errors, which breaks the compilation)
	// "warnings" (default, show errors and warnings)
	// "badboxes" (show errors, warnings, and badboxes)
	"show_error_phantoms": "warnings",

	// number of seconds to display the "build succeeded" or "build failed"
	// message
	"build_finished_message_length": 2.0,

// ------------------------------------------------------------------
// Viewer settings
// ------------------------------------------------------------------
	// OPTION: "viewer"
	// Specifies which viewer to use
	// Possible values:
	//
	// "default" or ""	the default viewer for your platform, which
	//					is sumatra on Windows, skim on OS X and
	//					evince on linux
	//
	// "command"		invokes a viewer based on commands configured
	//					in viewer settings below; see the README
	//					for details
	//
	// "evince"			uses Evince; this is the default on linux
	//
	// "okular"			uses Okular to open the pdf
	//
	// "preview"		uses Preview.app to open the pdf
	//
	// "skim"			uses Skim to open the pdf; this is the
	//					default on OSX
	//
	// "sumatra"		uses SumatraPDF; this is the default on
	//					Windows
	//
	// "zathura"		uses Zathura to open the pdf
	"viewer": "",

	// OPTION: "viewer_settings"
	// Specify viewer-dependent settings and preferences
	// Possible values: see README or documentation provided with
	// third-party viewer.
	// Viewer settings can be general or OS-dependent
	"viewer_settings": {
		// Platform-specific settings:
		"osx" : {
			// See README or third-party documentation
		},

		"windows" : {
			// See README or third-party documentation
		},

		"linux" : {
			// See README or third-party documentation
		}
	},

	// OPTION: "open_pdf_on_build"
	// specifies whether LaTeXTools should open the PDF file on a
	// successful build. If set to false, the PDF file won't be opened
	// unless explicitly launched using C-l,v or C-l,j
	"open_pdf_on_build": true,

	// OPTION: "disable_focus_hack"
	// if set to true, this will stop LaTeXTools from attempting to steal focus
	// from the viewer. NOTE: This does not mean that the *viewer* won't steal
	// the focus, only that LaTeXTools won't try to steal the focus back.
	"disable_focus_hack": false,

// ------------------------------------------------------------------
// Opening files included into the tex source code
// ------------------------------------------------------------------

	// image types you use in latex
	// these types will be used for autocompletion and
	// opening of included images, when no extension is written
	"image_types": ["png", "pdf", "jpg", "jpeg", "eps"],

// ------------------------------------------------------------------
// Bibliographic references
// ------------------------------------------------------------------
	// OPTION: "bibliography"
	// Either a single  bibliography plugin to use or a list of plugins
	// which will be executed in order, stopping after the first result
	// found
	//
	// Possible values:
	//
	// "traditional" 		the default, regex-based bibliography
	//						parsing
	//
	// "new"				a newer parser which supports more complex
	//						formatting and additional fields, but may
	//						be slower
	"bibliography": "traditional",


	// OPTION: "additional_bibliography_file"
	// With this setting you can add the path to one or more additional
	// bibliography files. You can either pass a string containing the path
	// to the additional bibliography file or an array with several paths.
	// The path can either be absolute or relative from the tex root.
	// Set it to "" if you don't have an additional bibliography file.
	"additional_bibliography_file": "",

	// OPTION: "cite_panel_format"
	// This preference sets the format of the quick panel to select citations using wildcards.
	// The setting is a list with one or two string using wildcards for author, title, keyword etc.

	// The traditional display: `["{title} ({keyword})","{author}"]`
	// Format:
	// Can quantum-mechanical description of physical reality be considered complete? This is an non-existing subtitle to illustrate (einstein1935quantum)
	// Albert Einstein and B Podolsky and N Rosen

	// Richer alternative: ["{author_short} {year} - {title_short} ({keyword})","{title}"]
	// Format:
	// Einstein et al. 1935 - Can quantum-mechanical description of physical reality be considered complete (einstein1935quantum)
	// Can quantum-mechanical description of physical reality be considered complete? This is an non-existing subtitle to illustrate

	// Another alternative: ["({keyword}) {author_short} - {year}","{title} - {journal}"]
	// Format:
	// (einstein1935quantum) Einstein et al. - 1935
	// Can quantum-mechanical description of physical reality be considered complete? - Physical Review

	// No-title alternative: ["{author_short} {year} ({keyword})"]
	// Format:
	// Einstein et al. 1935 (einstein1935quantum)

	// Valid wildcards: keyword, title, author, year, author_short, title_short, journal

	// Uncomment or modify at will
	"cite_panel_format": ["{author_short} {year} - {title_short} ({keyword})","{title}"],
	//"cite_panel_format": ["({keyword}) {author_short} - {year}","{title} - {journal}"],
	//"cite_panel_format": ["{author_short} {year} ({keyword})"],

	// Similarly, the formatting for the autocomplete panel:
	"cite_autocomplete_format": "{keyword}: {title}",



// ------------------------------------------------------------------
// Cache options
// ------------------------------------------------------------------

	// settings for caches to update on load
	// leaving these as `true` will ensure LaTeXTools pre-caches the appropriate
	// data when a TeX document is loaded; setting these to `false` will
	// cause the cache to be built when first needed
	// "cache_on_load": {
	// 	// analysis: the internal view that LaTeXTools has of your document
	// 	"analysis": true,
	// 	// bibliography: ensures the bibliography is parsed and cached
	// 	"bibliography": true
	// },

	// settings to update caches when a document is saved
	// leaving these as `true` will ensure LaTeXTools reloads the data on save,
	// if necessary; setting these to `false` will cause the cache to be
	// re-built according to its rules
	// "cache_on_save": {
	// 	// analysis: the internal view that LaTeXTools has of your document
	// 	"analysis": true,
	// 	// bibliography: ensures the bibliography is parsed and cached
	// 	"bibliography": false
	// },

	/* The life-span of the local cache.
	After this life-span the local cache will automatically be invalidated and refreshed.
	You can invalidate the cache manually by removing all temporary files `C-l,backspace`.
	If the value is smaller then the functionalities are more up-to-date,
	but more recalculations might decrease the performance.

	The format is "X d X h X m X s", where X is a natural number
	"s" stands for seconds, "m" for minutes, "h" for hours, and "d" for days.
	Missing fields will be treated as 0 and white-spaces are optional.
	Hence you can write "1 h 30 m" to refresh the cached data every one and a half hours.
	If the string is invalid the default value (30 minutes) will be used.
	If you use `infinite` the cache will not invalidated automatically.
	*/
	"local_cache_life_span": "30 m"
}<|MERGE_RESOLUTION|>--- conflicted
+++ resolved
@@ -213,18 +213,11 @@
 
 	"osx": 	{
 		// Path used when invoking tex & friends; MUST include $PATH
-<<<<<<< HEAD
 		// For TeXlive 2011 (or other years) use
 		"texpath" : "$PATH:/Library/TeX/texbin:/usr/texbin:/usr/local/bin:/opt/local/bin",
 		// For MiKTeX
 		// "texpath" : "$PATH:/usr/local/bin:$HOME/bin",
 		// TeX distro: "miktex" or "texlive"
-		"distro" : "texlive"
-		// Path to PDF viewer, if needed
-		// TODO think about it. Also, maybe configure it here!
-=======
-		"texpath" : "$PATH:/Library/TeX/texbin:/usr/texbin:/usr/local/bin:/opt/local/bin"
->>>>>>> 5309b41e
 	},
 
 
