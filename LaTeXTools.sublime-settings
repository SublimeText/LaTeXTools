--- conflicted
+++ resolved
@@ -366,15 +366,9 @@
 
 	// Similarly, the formatting for the autocomplete panel:
 	"cite_autocomplete_format": "{keyword}: {title}",
-<<<<<<< HEAD
-
-
-
-=======
-
-
-
->>>>>>> e9def1ef
+
+
+
 // ------------------------------------------------------------------
 // Cache options
 // ------------------------------------------------------------------
