--- conflicted
+++ resolved
@@ -1,1078 +1,57 @@
-# LateXTools: A LaTeX Plugin for Sublime Text 2 and 3
-
-by Ian Bacher, Marciano Siniscalchi, and Richard Stein
-
-Marciano's blog:
-<http://tekonomist.wordpress.com>
-
-<<<<<<< HEAD
-*Latest revision:* v3.11.0 (2016-09-20).
-=======
-
-Additional contributors (*thank you thank you thank you*): first of all, Wallace Wu and Juerg Rast, who contributed code for multifile support in ref and cite completions, "new-style" ref/cite completion, and project file support. Also, skuroda (Preferences menu), Sam Finn (initial multifile support for the build command); Daniel Fleischhacker (Linux build fixes), Mads Mobaek (universal newline support), Stefan Ollinger (initial Linux support), RoyalTS (aka Tobias Schidt?) (help with bibtex regexes and citation code, various fixes), Juan Falgueras (latexmk option to handle non-ASCII paths), Jeremy Jay (basic biblatex support), Ray Fang (texttt snippet), Ulrich Gabor (tex engine selection and cleaning aux files), Wes Campaigne and 'jlegewie' (ref/cite completion 2.0!). **Huge** thanks to Daniel Shannon (aka phyllisstein) who first ported LaTeXTools to ST3. Also thanks for Charley Peng, who has been assisting users and generating great pull requests; I'll merge them as soon as possible. Also William Ledoux (various Windows fixes, env support), Sean Zhu (find Skim.app in non-standard locations), Maximilian Berger (new center/table snippet), Lucas Nanni (recursively delete temp files), Sergey Slipchenko (`$` auto-pairing with Vintage), btstream (original fill-all command; LaTeX-cwl support), Richard Stein (auto-hide build panel, jump to included tex files, LaTeX-cwl support config, TEX spellcheck support, functions to analyze LaTeX documents, cache functionality, multiple cursor editing), Dan Schrage (nobibliography command), PoByBolek (more biblatex command), Rafael Lerm (support for multiple lines in `\bibliography` commands), Jeff Spencer (override keep_focus and forward_sync via key-binding), Jonas Malaco Filho (improvements to the Evince scripts), Michael Bar-Sinai (bibtex snippets).
-
-*If you have contributed and I haven't acknowledged you, email me!*
-
-*Latest revision:* v3.12.4 (2016-11-02).
->>>>>>> a549e3de
-
-[![Package Control](https://img.shields.io/packagecontrol/dm/LaTeXTools.svg?maxAge=2592000)]()
-
-*Headline features*:
-
-- Live-preview math equations while writing them (ST3 only)
-- Hover over included graphics to show them in a popup (ST3 only)
-- LaTeX build variants (`C-shift-b`) now supports alternative and more flexible builders
-- Jump to label usages are added to jump-to-anywhere
-- Added a command to search for LaTeX-commands in the whole document 
-- Added support for the glossary package
-- Improvements in CWL completions for environments
-- Added a command to check your system setup
-
-## Overview
-
-This plugin provides several features that simplify working with LaTeX files:
-
-* The ST build command takes care of compiling your LaTeX source to PDF using `texify` (Windows/MikTeX) or `latexmk` (OSX/MacTeX, Windows/TeXlive, Linux/TeXlive). Then, it parses the log file and lists errors and warning. Finally, it launches the PDF viewer and, on supported viewers ([Sumatra PDF](http://sumatrapdfreader.org/free-pdf-reader.html) on Windows, [Skim](http://skim-app.sourceforge.net/) on OSX, and [Evince](https://wiki.gnome.org/Apps/Evince) on Linux by default) jumps to the current cursor position.
-* Forward and inverse search with the named PDF previewers is fully supported
-* Fill everything including references, citations, packages, graphics, figures, etc.
-* Plugs into the "Goto anything" facility to make jumping to any section or label in your LaTeX file(s)
-* Smart command completion for a variety of text and math commands
-* Additional snippets and commands are also provided
-* Fully customizable build command
-* Fully customizable PDF viewers
-* Full support for project files and multi-file documents
-* Easily view package documentation
-* Word counts
-
-## Requirements and Setup
-
-<<<<<<< HEAD
-The easiest way to install LaTeXTools is via [Package Control](https://packagecontrol.io/). See [the Package Control installation instructions](https://packagecontrol.io/installation) for details on how to set it up (it's very easy.) Once you have Package Control up and running, invoke it (via the **Command Palette** from the Tools menu, or from Preferences), select the **Install Package** command, and find **LaTeXTools**.
-=======
-First, you need to be running Sublime Text 2 or 3 (ST2 and ST3 henceforth, or simply ST to refer to either ST2 or ST3). For ST3, this has been tested against the latest beta builds.
-
-Second, get the LaTeXTools plugin. These days, the easiest way to do so is via [Package Control](https://packagecontrol.io/). See [here](https://packagecontrol.io/installation) for details on how to set it up (it's very easy). Once you have Package Control up and running, invoke it (via the Command Palette from the Tools menu, or from Preferences), select the Install Package command, and look for LaTeXTools.
-
-If you prefer a more hands-on approach, you can always clone the git repository, or else just grab this plugin's .zip file from GitHub and extract it to your Packages directory (you can open it easily from ST, by clicking on **Preferences|Browse Packages**). Then, (re)launch ST. Please note that if you do a manual installation, the Package **must** be named "LaTeXTools".
-
-I encourage you to install Package Control anyway, because it's awesome, and it makes it easy to keep your installed packages up-to-date (see the previously linked page for details). 
-
-Third, follow the OS-specific instructions below.
-
-Finally, look at the section on [Platform-Specific Settings](#platform-specific-settings) and ensure that all your settings are correct. If you are running LaTeXTools for the first time, you may want to run the `LaTeXTools: Reset user settings to default` command from the Command Palette to get an editable copy of the settings file.
-
-### OS X
-
-On **OSX**, you need to be running the [MacTeX](https://www.tug.org/mactex/) distribution (which is pretty much the only one available on the Mac anyway). Just download and install it in the usual way. I have tested MacTeX versions 2010--2014, both 32 and 64 bits; these work fine. MacTeX 2015 also works. On the other hand, MacTeX 2008 does *not* seem to work out of the box (compilation fails), so please upgrade.
-
-We recommend that you also install the [Skim PDF viewer](http://skim-app.sourceforge.net/), as this provides forward and inverse search and is the default viewer that LaTeXTools uses on OS X. If you don't install Skim, please see the section on [Viewers](#viewers) below for details on how to setup a viewer.
-
-#### Setup Skim.app
-
-To configure inverse search, open the Preferences dialog of the Skim.app, select the Sync tab, then:
-
-* uncheck the "Check for file changes" option
-* choose the Sublime Text 2 or Sublime Text 3 preset (yes, Skim now supports both ST2 and ST3 by default!)
-
-In case you are using an old version of Skim, you can always choose the Custom preset and enter (for ST3):
-
-```
-/Applications/Sublime Text.app/Contents/SharedSupport/bin/subl
-```
-
-in the Command field, and `"%file":%line` in the Arguments field. (This is correct as of 7/18/2013; you may want to double-check that ST3 is indeed in `/Applications/Sublime Text.app`; just go to the Applications folder in the Finder. Adapt as needed for ST2).
-
-#### Setup LaTeXTools
-
-Finally, edit the LaTeXtools settings to make sure that the configuration reflects your preferred TeX distribution. Open the settings from the menu via **Preferences | Package Settings | LaTeXTools | Settings - User** and scroll down to the section titled "Platform settings". Look at the block for your OS, namely `"osx"`. Within that block, verify that the `"texpath"` setting is correct. Note that `"texpath"` **must** include `$PATH` somewhere.
-
-#### Support for BasicTeX
-
-If you don't want to install the entire MacTeX distro, which is pretty big, BasicTeX will also work (of course, as long as the LaTeX packages you need are included). **However**, you need to explicitly add the `latexmk` utility, which is not included by default: from the Terminal, type `sudo tlmgr install latexmk` (you will need to provide your password, assuming you are Administrator on your machine).
-
-#### El Capitan
-
-Sadly, with each OS X release, Apple deviates more and more from established Unix conventions. The latest "innovation" is that, beginning with El Capitan, applications can no longer write to `/usr`. MacTeX 2015 remedies this by creating a link to TeX binaries in `/Library/TeX`. The default LaTeXTools settings file now adds `/Library/TeX/texbin` to the `texpath`. In practice, this means the following.
-
-* If you are running MacTeX 2015 and have *not* customized the `texpath` option in your user settings file, you do not need to take further action.
-
-* If you are running MacTex 2015 and have customized `texpath`, open your user settings file (remember, you can do so from the `Preferences | Package Settings | LaTeXTools` submenu) and add `/Library/TeX/texbin` as the first entry in `texpath`.
-
-* If you are running earlier MacTeX versions, unfortunately you do *not* have the `/Library/TeX/texbin` link at all, so adding that path to `texpath` would not help. You have two options: create the link yourself, or edit the `texpath` option to point to the appropriate directory. Check Section 8 of [this document](https://tug.org/mactex/UpdatingForElCapitan.pdf) for details.
-
-Sorry for the complications. It's not my fault.
-
-### Windows
-
-On **Windows**, both [MikTeX](http://www.miktex.org/) and [TeXLive](https://www.tug.org/texlive/) are supported. Install either of these as usual.
-
-We recommend that you install a version of [Sumatra PDF viewer](http://www.sumatrapdfreader.org/), as this is the only viewer currently supported on Windows. Its very light-weight and supports both forward and inverse search. Just download and install it in the normal way. While LaTeXTools *should* automatically find Sumatra if its installed in the normal way, if you use a portable version or want to ensure LaTeXTools uses a particular version, you should set the `sumatra` setting in the `windows` platform settings (see the section on [platform settings](#platform-specific-settings) below). If you choose not to install SumatraPDF, you might be able to use the `command` viewer to support another PDF viewer. See the [Viewers](#viewer) section below for details.
-
-#### Setup Sumatra
-
-You now need to set up inverse search in Sumatra PDF. However, the GUI for doing this is hidden in Sumatra until you open a PDF file that has actual synchronization information (that is, an associated `.synctex.gz` file): see [here](http://forums.fofou.org/sumatrapdf/topic?id=2026321). If you have one such file, then open it, go to **Settings|Options**, and enter `"C:\Program Files\Sublime Text 2\sublime_text.exe" "%f:%l"` for ST2, and `"C:\Program Files\Sublime Text 3\sublime_text.exe" "%f:%l"` for ST3, as the inverse-search command line (in the text-entry field at the bottom of the options dialog). If you don't already have a file with sync information, you can easily create one: compile any LaTex file you already have (or create a new one) with `pdflatex -synctex=1 <file.tex>`, and then open the resulting PDF file in SumatraPDF. 
-
-As an alternative, you can open a command-line console (run `cmd.exe`), and issue the following command (this assumes that SumatraPDF.exe is in your path; replace 3 with 2 for ST2 of course):
-
-```
-sumatrapdf.exe -inverse-search "\"C:\Program Files\Sublime Text 3\sublime_text.exe\" \"%f:%l\""
-```
-
-I'm sorry this is not straightforward---it's not my fault :-)
-
-#### Setup LaTeXTools
-
-Finally, edit the LaTeXtools settings to make sure that the configuration reflects your preferred TeX distribution. Open the settings from the menu via **Preferences | Package Settings | LaTeXTools | Settings - User** and scroll down to the section titled "Platform settings". Look at the block for your OS, namely `windows`. Within that block, verify that the `texpath` setting is correct; for MiKTeX, you can leave this empty, i.e., `""`. If you do specify a path, note that it **must** include the system path variable, i.e., `$PATH` (this syntax seems to be OK). Also verify that the `distro` setting is correct: the possible values are `"miktex"` and `"texlive"`.
-
-TeXlive has one main advantage over MikTeX: it supports file names and paths with spaces.
-
-#### `PATH` Issues
-
-Recent versions of MikTeX add themselves to your path automatically, but in case the build system does not work, that's the first thing to check. TeXLive can also add itself to your path.
-
-### Linux
-
-**Linux** support is coming along nicely. However, as a general rule, you will need to do some customization before things work. This is due to differences across distributions (a.k.a. "fragmentation"). Do not expect things to work out of the box.
-
-#### Install TeXLive
-
-You need to install TeXlive; if you are on Ubuntu, note that `apt-get install texlive` will get you a working but incomplete setup. In particular, it will *not* bring in `latexmk`, which is essential to LaTeXTools. You need to install it via `apt-get install latexmk`. If on the other hand you choose to install the TeXlive distro from TUG, `latexmk` comes with it, so you don't need to do anything else.
-
-#### Setup LaTeXTools
-
-Finally, edit the LaTeXtools settings to make sure that the configuration reflects your preferred TeX distribution. Open the settings from the menu via **Preferences | Package Settings | LaTeXTools | Settings - User** and scroll down to the section titled "Platform settings". Look at the block for your OS, namely `"linux"`. Within that block, verify that the `"texpath"` setting is correct. Notice that this **must** include `$PATH` somewhere, or things will not work.
-
-You may also have to set the `command` option in `"builder_settings"`, which tells the builder how to invoke `latexmk`. By default (i.e., if `command` is empty or not given) it is `["latexmk", "-cd", "-e", "-f", "-pdf", "-interaction=nonstopmode", "-synctex=1"]`.
-
-If you customize the command to include a custom PDF command, users have reported the following possible issues and fixes (thanks!), so if you get a "Cannot compile!" error, try the following:
-
-* some distros do *not* want a space before and after the `=` in `$pdflatex = %E`. But some *do* want the space there (sigh!)
-* sometimes `latexmk` is not on the `PATH`, or the path is not correctly picked up by ST. In this case, instead of `"latexmk"`, use `"/usr/bin/latexmk"` or wherever `latexmk` is in your system. 
-* some distros require quoting the `$pdflatex` assignment, as in `"$pdflatex = \"'%E -interaction=nonstopmode -synctex=1 %S %O'\""`
-
-There are several variants to deal with; each distro is a little bit different, so there are basically no universal defaults. There's not much I can do about it. Good luck!
-
-Also, to get inverse search working on ST3, make sure you set the `sublime` option in `LaTeXTools.sublime-settings` correctly; the Ubuntu package from the ST web page uses `subl`, but check from the command line first.
-
-#### Setup Evince
-
-By default LaTeXTools assumes you are using Evince (Document Viewer) as your PDF viewer. Support is also available for Okular and other viewers that can be run via the command line. See the section on [Viewers](#viewers) below for details on how to setup other viewers. 
-
-If you opt to use Evince, which is installed by default on Ubuntu and any distro that provides the Gnome desktop. Please note that you will also need to have the Python `dbus` bindings installed for your system version of Python. If you use a Gnome desktop, this is likely already installed, but if not, you will need to install it using your distro's package manager. In particular, it's been reported not to be installed by Arch Linux by default. Backward and forward search Work For Me (TM). Hopefully they will work for you, too, but let me know if this is not the case.
-
-## General Features
-
-### Project Files
-
-**Project files** are fully supported! You should consult the [subsection on project-specific settings](#project-specific-settings) for further details.
-
-### Multi-file documents
-
-**Multi-file documents** are supported as follows. If the first line in the current file consists of the text `%!TEX root = <master file name>`, then tex & friends are invoked on the specified master file, instead of the current one. Note: the only file that gets saved automatically is the current one. Also, the master file name **must** have a valid tex extension (i.e., one configured in the `tex_file_exts` settings), or it won't be recognized. 
-
-As an alternative, to using the `%!TEX root = <master file name>` syntax, if you use a Sublime project, you can set the `TEXroot` option (under `settings`):
-	
-```json
-{
-	... <folder-related settings> ...
-
-	"settings": {
-		"TEXroot": "yourfilename.tex"
-	}
-}
-```
-
-Note that if you specify a relative path as the `TEXroot` in the project file, the path is determined *relative to the location of the project file itself*. It may be less ambiguous to specify an absolute path to the `TEXroot` if possible.
-
-### Previewing
-
-**For technical reasons, all preview functions are only available in Sublime Text Build 3118 and newer.**
-
-LaTeXTools has the ability to preview parts of the document using phantoms or popups. These functions rely on [Ghostscript](http://www.ghostscript.com/) and [ImageMagick](http://www.imagemagick.org) being installed and available on your `texpath`.
-Ensure to install the `convert` command with ImageMagick. On Windows you should enable the *Install legacy utilities* check box.
-
-#### Math-Live preview
-
-While editing math equations this will preview the result using phantoms.
-By default this will only preview the currently edited environment, but you can also preview all math environments.
-
-#### Preview images
-
-You can preview images included via the `\includegraphics` command.
-By default you can just hover over the image and a popup will appear to show the image.
-You can click on buttons to open the image or the folder, which contains the image.
-It is also possible to show all images at once via phantoms.
-
-### Spell-checking
-
-LaTeXTools parses the `%!TEX spellcheck` directive to set the language for the spell-checker integrated in Sublime Text. The [Dictionaries](https://github.com/titoBouzout/Dictionaries) package is recommended and supported. If you have additional dictionaries, you can add them using the `tex_spellcheck_paths` setting, which is a mapping from the locales to the dictionary paths. Each locale must be lowercase and use only a hyphen as a separator. The dictionary paths must be compatible with those used by Sublime Text's spell-checker. For example `{"en-us": "Packages/Language - English/en_US.dic"}` would be a valid value. For more on Sublime Text support for spell checking, see [the relevant online documentation](http://www.sublimetext.com/docs/3/spell_checking.html) and [how to convert hunspell dictionaries to UTF-8](https://github.com/titoBouzout/Dictionaries#iconv-and-encodings).
-
-### Support for non-`.tex` files
-
-LaTeXTools has some degree of support for LaTeX documents that are in files with an extension other than `.tex`. In particular, this feature is designed to work  well with alternative extensions, such as `.ltx`. Other extensions such as `.Rnw` and `.tikz` are supported, but, for now they will be treated as standard LaTeX documents (patches are always welcome!).
-
-This behaviour is controlled through two settings, `tex_file_exts` and `latextools_set_syntax`. For more on these settings, see the documentation on [General Settings](#general-settings).
-
-Note that while the extension detection is used by features of LaTeXTools, including, other features---especially the completions---depend on the syntax of the file being set to `LaTeX` as well.
-
-### Package Documentation
-
-You can consult the documentation for any LaTeX package by invoking the `View Package Documentation` command via the Command Palette (for now). This relies on your system's `texdoc` command.
-
-### Support for Editing Bibliographies
-
-LaTeXTools has some enhanced support for editing either BibTeX or BibLaTeX `.bib` files. Snippet completions are provided for every entry type supported by either BibTeX or BibLaTeX, as are completions for field names. In addition, LaTeXTools provides smart completions for name fields (such as `author`, `editor`, etc.) and crossrefs. When auto-completions are triggered in a name field, a list of all entered names in the current file is presented. Similarly, when auto-completions are triggered in a crossref field, a list of all current entry keys will be provided.
-
-This behaviour is controlled by a single setting, `use_biblatex` (default: `false`), which indicates whether LaTeXTools should use the BibTeX versions of the auto-completions (this is the default behavior) or the BibLaTeX versions of the auto-completions (if `use_biblatex` is set to `true`).
-
-### Caching
-
-LaTeXTools uses a cache to store relevant information about your document and improve the performance of commands. The contents of this cache may become outdated. If a command seems to be returning old data, simply clear the cache using either the command [delete temporary files](#removing-temporary-files-from-build) or the dedicated command to [clear the cache](#clearing-the-cache). For more details on the cache, see the [Cache settings](#cache-settings) section below and the section on the [Cache](#latextools-cache).
-
-## Builder Features
-
-Most of the builder features are controlled through the `LaTeXTools.sublime-settings` file. See, in particular, the [section on builder settings](#builder-settings).
-
-### Default Builder
-
-The default builder (called the `traditional` builder) supports several additional features.
-
-#### TeX Engine Selection
-If the first line of the current file consists of the text `%!TEX program = <program>`, where `program` is `pdflatex`, `lualatex` or `xelatex`, the corresponding engine is selected. If no such directive is specified, `pdflatex` is the default. Multi-file documents are supported: the directive must be in the *root* (i.e. master) file. Also, for compatibility with TeXshop, you can use `TS-program` instead of `program`.
-
-**Note**: for this to work, you must **not** customize the `command` option in `LaTeXTools.sublime-settings`. If you do, you will not get this functionality. Finally, if you use project files, the `program` builder setting can also be customized there, under `settings`.
-
-#### TeX Options
-You can pass command-line options to your engine in two ways (thanks Ian Bacher!). One is to use a `%!TEX options = ...` line at the top of your file. The other is to use the `options` builder setting in your settings file. This can be useful, for instance, if you need to allow shell escape. Finally, if you use project files, the `options` builder setting can also be customized there (again, under `settings`).
-
-#### Output Directory and Auxiliary Directory
-The `--output-directory` and `--aux-directory` flags can be set in several ways:
- * Using a TEX directive, such as `%!TEX output_directory = <path>` near the top of the file.
- * Using the [TeX Options](#tex-options) feature to set `--output-directory` and / or `--aux-directory`.
- * Using the corresponding `output_directory` and `aux_directory` settings detailed in [the settings section](#output-and-auxiliary-directory-settings).
-
-There are three special values that can be used, `<<temp>>` `<<project>>` and `<<cache>>`. Their meaning is the same as that found in the [settings section](#output-and-auxiliary-directory-settings) and they are described there.
-
-**Note**: the `--aux-directory` flag is only implemented by MiKTeX, so the corresponding settings will only be valid if you are using MiKTeX, as indicated by your `distro` setting. To get similar behavior on TeXLive / MacTeX, you can use the `copy_output_on_build` setting described in the [settings section](#output-and-auxiliary-directory-settings) with any of the `output_directory` settings. This will run `pdflatex` / `xelatex` / `lualatex` with the `--output-directory` flag and then copy the resulting PDF to the same directory as your main TeX document.
-
-**Note**: These flags can only be set when using `latexmk` (i.e., the `traditional` builder on OS X and Linux), the `basic` builder or the `script` builder (see below [for documentation on using the script builder](#script-builder)). If you are using `texify` (i.e. the `traditional` builder on MiKTeX) or the simple builder, the `output_directory` and `aux_directory` settings will be ignored.
-
-#### Jobname
-The `--jobname` flag can be set in several ways:
- * Using a TEX directive, such as `%!TEX jobname = <jobname>` near the top of the file.
- * Using the [TeX Options](#tex-options) feature to set `--jobname`
- * Using the corresponding `jobname` setting detailed in [the settings section](#settings).
-
-**Note**: Jobname can only be set when using `latexmk` (i.e., the `traditional` builder on OS X and Linux), the `basic` builder or the `script` builder (see below [for documentation on using the script builder](#script-builder)). If you are using `texify` (i.e. the `traditional` builder on MiKTeX) or the simple builder, the `jobname` setting wil be ignored.
-
-#### Customizing the compilation command
-It is possible to customize the command run by setting the `command` option under Builder Settings. See the section on [Builder Settings](#builder-settings) for details.
-
-**Note**: If you customize the command, the TeX engine selection facility may no longer work because it relies on a specific compilation command. However, if you want to customize or replace `latexmk`/`texify`, you probably know how to select the right TeX engine, so this shouldn't be a concern. Also note that if you are using `latexmk` and you set the `$pdflatex` variable, the TeX options facility will not function, as `latexmk` does not support this.
-
-If you change the compilation command, you are responsible for making it work on your setup. Only customize the compilation command if you know what you're doing.
-
-### Other Builders
-
-If the default builder doesn't meet your needs for any reason, please see the section on [Alternative Builders](#alternative-builders) below.
-
-## Viewers
-
-By default, LaTeXTools supports the following viewers, depending on platform:
- * On OS X, Skim
- * On Windows, Sumatra
- * On Linux, Evince
-
-However, it is possible to use other programs to view PDF files. Currently, there are viewers available for Preview.app, Okular and Zathura. These viewers can be chosen by changing the `"viewer"` setting. See the [Viewer Settings](#viewer-settings) section for details. If you are using an alternate viewer, please see the relevant section under [Alternate Viewers](#alternate-viewers) for any caveats or other instructions. In addition, there is a viewer, called the Command Viewer which can be used to launch a PDF document using the command line.
-
-## Keybindings
-
-Keybindings have been chosen to make them easier to remember, and also to minimize clashes with existing (and standard) ST bindings. I am taking advantage of the fact that ST supports key combinations, i.e. sequences of two (or more) keys. The basic principle is simple:
-
-- **Most LaTeXTools facilities are triggered using `Ctrl+l` (Windows, Linux) or `Cmd+l` (OS X), followed by some other key or key combination**
-
-- Compilation uses the standard ST "build" keybinding, i.e. `Ctrl-b` on Windows and Linux and `Cmd-b` on OS X. So does the "goto anything" facility (though this may change).
-
-For example: to jump to the point in the PDF file corresponding to the current cursor position, use `Ctrl-l, j`: that is, hit `Ctrl-l`, then release both the `Ctrl` and the `l` keys, and quickly type the `j` key (OS X users: replace `Ctrl` with `Cmd`). To wrap the selected text in an `\emph{}` command, use `Ctrl-l, Ctrl-e`: that is, hit `Ctrl-l`, release both keys, then hit `Ctrl-e` (again, OS X users hit `Cmd-l` and then `Cmd-e`). 
-
-`Ctrl-l` (`Cmd-l` on OS X) is the standard ST keybinding for "expand selection to line"; this is **remapped** to `Ctrl-l,Ctrl-l` (`Cmd-l,Cmd-l` on OS X). This is the *only* standard ST keybinding that is affected by the plugin---an advantage of new-style keybindings.
-
-Most plugin facilities are invoked using sequences of 2 keys or key combinations, as in the examples just given. A few use sequences of 3 keys or key combinations.
-
-Henceforth, I will write `C-` to mean `Ctrl-` for Linux or Windows, and `Cmd-` for OS X. You know your platform, so you know what you should use. In a few places, to avoid ambiguities, I will spell out which key I mean.
-
-
-### Compiling LaTeX files
-
-**Keybinding:** `C-b` (standard ST keybinding)
-
-LaTeXTools offers a fully customizable build process. This section describes the default process, also called "traditional" because it is the same (with minor tweaks) as the one used in previous releases. However, see below for how to customize the build process.
-
-The default ST Build command takes care of the following:
-
-* It saves the current file
-* It invokes the tex build command (`texify` for MikTeX; `latexmk` for TeXlive and MacTeX).
-* It parses the tex log file and lists all errors, warnings and, if enabled, bad boxes in an output panel at the bottom of the ST window: click on any error/warning/bad boxes to jump to the corresponding line in the text, or use the ST-standard Next Error/Previous Error commands.
-* It invokes the PDF viewer for your platform and performs a forward search: that is, it displays the PDF page where the text corresponding to the current cursor position is located.
-
-### Selecting Build Variant
-
-**Keybinding:** `C-shift-b` (standard ST3 keybinding)
-
-LaTeXTools offers a range of build variants to select standard build options. These variants can be used to customize the options passed to the LaTeXTools builder, so that you don't need a project file or to use any of the `%!TEX` directives to change, e.g., the build system used. Variants are provided for the supported builders and for the supported programs.
-
-In addition, custom Sublime build files can be created to add your own variants to standard LaTeXTools commands. For more on this, see the section on [Sublime Build Files](#sublime-build-files).
-
-**Note**: The settings provided by build variants *override* settings specified in the file itself or in your settings. This means, for example, if you select a build variant that changes the program, `%!TEX program` directives or `program` settings will be ignored. If you want to return LaTeXTools back to its default behavior, please select the **LaTeX** build variant.
-
-### Toggling window focus following a build ###
-
-**Keybinding:** `C-l,t,f` (yes, this means `C-l`, then `t`, then `f`)
-
-By default, after compilation, the focus stays on the ST window. This is convenient if you like to work with the editor and PDF viewer window open side by side, and just glance at the PDF output to make sure that all is OK. If however the editor and viewer windows overlap (e.g. if you have a small screen), you may prefer the viewer window to get the focus (i.e. become the foremost window) after compiling. To this end, you can use the `toggle_focus` command to change this behavior. The first time you invoke this command, the focus will shift to the viewer window after compiling the current file; if you invoke the command again, the post-compilation focus reverts to the editor window. Every time you invoke `toggle_focus`, a message will appear in the status bar.
-
-You can change the default focus behavior via the `keep_focus` option: see the "Settings" section below.
-
-### Toggling PDF syncing (forward search) following a build
-
-**Keybinding:** `C-l,t,s`
-
-By default, after compilation, LaTeXTools performs a 'forward search' so that the PDF viewer shows the point in the PDF file corresponding to the current cursor position in ST (by the way, you can trigger a forward search at any other time, not just when you are compiling: see below). If for whatever reason you don't like this behavior, you can turn it off using the `toggle_fwdsync` command. As for `toggle_focus`, a message will appear in the status bar to reflect this.
-
-You can also change the default sync behavior via the `forward_sync` option: see the "Settings" section below.
-
-### Checking the status of toggles and defaults
-
-**Keybinding:** `C-l,t,?`
-
-This opens a quick panel displaying the current toggle values and their corresponding default settings. Selecting an entry in the quick panel will toggle the value (turning the feature on or off).
-
-### Removing temporary files from build
-
-**Keybinding:** `C-l,backspace`
-
-This deletes all temporary files from a previous build (the PDF file is kept). Subfolders are traversed recursively. This command also clears the [LaTeXTools cache](#latextools-cache).
-
-Two settings allow you to fine-tune the behavior of this command. `temp_files_exts` allows you to specify which file extensions should be considered temporary, and hence deleted. `temp_files_ignored_folders` allows you to specify folders that should not be traversed. A good example are `.git` folders, for people who use git for version control.
-
-**Note**: If you use any of the special values with the output directory or auxiliary directory feature, the above is ignored, and the entire directory is simply deleted. If you are using the auxiliary directory feature *without* using an output directory, the auxiliary directory will be cleared and the normal process will be run.
-
-### Clearing the cache
-
-**Keybinding:** `C-l,C-d,C-c`
-
-This clears the [LaTeXTools cache](#latextools-cache). It is useful if the LaTeXTools cache information gets too out of date, but you want to maintain the LaTeX build files, such as `.aux`.
-
-### Show the build panel
-
-**Keybinding:** `shift+escape`
-
-This will show the LaTeXTools build panel, including any messages from the previous build.
-
-### Forward and Inverse Search
-
-**Keybinding:** `C-l,j` (for forward search; inverse search depends on the previewer)
-
-When working in an ST view on a TeX document, `C-l,j` will display the PDF page where the text corresponding to the current cursor position is located; this is called a "forward search". The focus is controlled by the `C-l,t,f` toggle setting and the `keep_focus` option.
-
-If you are viewing a PDF file, then hitting `CMD+Shift+Click` in Skim (OSX), double-clicking in Sumatra (Windows), or hitting `Ctrl+click` in Evince (Linux) will bring you to the location in the source tex file corresponding to the PDF text you clicked on. This is called "inverse search".
-
-To open a PDF file without performing a forward search, use `C-l,v`.
-
-For support of forward and inverse search in other viewers, see the viewer section below.
-
-### References and Citations
-
-**Keybinding:** *autotriggered* by default (see below). Otherwise, `C-l,x` for 'cross-reference,' `C-l,C-f`, or `C-l,C-alt-f` (via the Fill Helper facility: see below). These are fully equivalent ways of invoking ref/cite completions.
-
-The basic idea is to help you insert labels in `\ref{}` commands and bibtex keys in `\cite{}` commands. The appropriate key combination shows a list of available labels or keys, and you can easily select the appropriate one. Full filtering facilities are provided. 
-
-**Notes**: 
-
-1. In order to find all applicable labels and bibtex keys, the plugin looks at the **saved** file. So, if you invoke this command and do not see the label or key you just entered, perhaps you haven't saved the file.
-
-2. Only bibliographies in external `.bib` files are supported: no `\bibitem...`. Sorry. It's hard as it is. 
-
-3. Multi-file documents are fully supported.
-
-Now for the details. (Many of these features were contributed by Wes Campaigne and jlewegie, whom I thank profusely.)
-
-By default, as soon as you type, for example, `\ref{` or `\cite{`, a quick panel is shown (this is the fancy drop-down list ST displays at the top of the screen), listing, respectively, all the labels in your files, or all the entries in the bibliographies you reference your file(s) using the `\bibliography{}` command. This is the default *auto-trigger* behavior, and it can be a big time saver. You can, however, turn it off, either temporarily using a toggle, or permanently by way of preference settings: see below. Once the quick panel is shown, you can narrow down the entries shown by typing a few characters. As with any ST quick panel, what you type will be fuzzy-matched against the label names or, for citations, the content of the first displayed line in each entry (by default, the author names, year of publication, short title and citation key: see below). This is *wildly* convenient, and one of the best ST features: try it!
-
-If auto-triggering is off, when you type e.g. `\ref{`, ST helpfully provides the closing brace, leaving your cursor between the two braces. Now, you need to type `C-l,x` to get the quick panel  showing all labels in the current file. You can also type e.g. `\ref{aa` [again, the closing brace is provided by ST], then `C-l, x`, and LaTeXTools will show a list of labels that fuzzy-match the string `aa`. 
-
-In either case, you then select the label you want, hit Return, and LaTeXTools inserts the **full ref command**, as in `\ref{my-label}`. The LaTeX command `\eqref` works the same way.  Citations from bibtex files are also supported in a similar way. Use `\cite{}`,  `\citet{}`,  `\citeyear{}` etc.
-
-One often needs to enter **multiple citations**, as e.g. in `\cite{paper1,paper2}`. This is easy to do: either cite the first paper, e.g. `\cite{paper1}` and then, *with your cursor immediately before the right brace*, type a comma (`,`). Again, the default auto-trigger behavior is that the quick panel with appear, and you can select the second paper. If auto-trigger is off, then you enter the comma, then use the shortcut `C-l,x` to bring up the quick panel (note: you *must* add the comma before invoking the shortcut, or you won't get the intended result). Of course, you can enter as many citations as you want.
-
-The display of bibliographic entries is *customizable*. There is a setting, `cite-panel-format`, that controls exactly what to display in each of the two lines each entry gets in the citation quick panel. Options include author, title, short title, year, bibtex key, and journal. This is useful because people may prefer to use different strategies to refer to papers---author-year, short title-year, bibtex key (!), etc. Since only the first line in each quick panel entry is searchable, how you present the information matters. The default should be useful for most people; if you wish to change the format, check the `LaTeXTools.sublime-settings` file for detailed information. (As usual, copy that file to the `User` directory and edit your copy, not the original).
-
-Thanks to recent contributed code, **multi-file documents** are *fully supported*. LaTeXTools looks for references, as well as `\bibliography{}` commands, in the root file and in all recursively included files. Please see the information on [**Multi-file documents**](#multi-file-documents) in the section on [**General Features**](#general-features) for details on how to setup multi-file documents.
-
-LaTeXTools now also looks `\addbibresource{}` commands, which provides basic compatibility with biblatex.
-
-#### Old-style, deprecated functionality
-
-**For now**, completions are also injected into the standard ST autocompletion system. Thus, if you hit `Ctrl-space` immediately after typing, e.g., `\ref{}`, you get a drop-down menu at the current cursor position (not a quick-panel) showing all labels in your document. However, the width of this menu is OK for (most) labels, but not really for paper titles. In other words, it is workable for references, but not really for citations. Furthermore, there are other limitations dictated by the ST autocompletion system. So, this is **deprecated**, and I encourage you to use auto-trigger mode or the `C-l,x` or `C-l,C-f` keybindings instead.
-
-### Forcing Citations and References
-
-**Keybinding**: `C-l,alt-x,c` (citations) or `C-l,alt-x,r` (refs)
-
-In some cases, it may be desirable to forcibly insert a citation key or label, i.e., if LaTeXTools does not automatically understand the command you are using. In such circumstances, you can use these keybindings to forcibly insert either a citation or reference at the cursor position. Note that the current word won't be overridden and any open brackets will not be completed if either of these options are used.
-
-### Toggle auto trigger mode on/off
-
-**Keybinding:** `C-l,t,a,r` for references; `C-l,t,a,c` for citations; `C-l,t,a,f` for input files; `C-l,t,a,e` for environments; `C-l,t,a,b` for smart brackets
-
-These toggles work just like the sync and focus toggles above. Indeed, `C-l,t,?` will now also display the status of the auto trigger toggles. Check the status bar for feedback (i.e. to see what the current state of the toggle is), but remember the message stays on for only a few seconds. `C-l,t,?` is your friend.
-
-### Fill Helper: filling in package and file names automatically
-
-**Keybinding:** *autotriggered* by default (see below). Otherwise, `C-l,C-f` or `C-l,C-alt-f` (see below).
-
-Thanks to the amazing work by users btstream and Ian Bacher, LaTeXTools now offers a list of available files and packages when using commands such as `\usepackage`, `\include`, `\includegraphics`, `\includesvg` and `\input`. Assuming autocompletion is toggled on (the default):
-
- * when you type `\usepackage{`, a list of available package is displayed in the ST drop-down menu. Pick the one you need, and it will be inserted in your file, with a closing brace.
->>>>>>> a549e3de
-
-If you prefer a more hands-on approach, you can always clone the git repository, or else just grab this plugin's .zip file from GitHub and extract it to your Packages directory (you can open it easily from ST, by clicking on **Preferences > Browse Packages**). Then, (re)launch ST. Please note that if you do a manual installation, the Package **must** be named **LaTeXTools**.
-
-Finally, you'll need to have a working TeX installation and a PDF viewer. LaTeXTools supports [MacTeX](https://www.tug.org/mactex/), [MiKTeX](http://www.miktex.org/) and [TeXLive](https://www.tug.org/texlive/) as TeX systems and [Skim](http://skim-app.sourceforge.net/), [Sumatra PDF](http://sumatrapdfreader.org/free-pdf-reader.html), [Evince](https://wiki.gnome.org/Apps/Evince), [Okular](https://okular.kde.org/), and [Zathura](https://pwmt.org/projects/zathura/) as PDF viewers. For detailed instructions on how to set these up, please see [our online documentation](#)!
-
-<<<<<<< HEAD
-## Bugs, issues & feature requests
-=======
-In order for package autocomplete to work, you need to create a cache first. You can do it using the Command Palette: select `LaTeXTools: Build cache for LaTeX packages`.
-
-The `C-l,C-f` keyboard shortcut also works for `\ref` and `\cite` completion. Basically, wherever you can use `C-l,x`, you can also use `C-l,C-f`. 
-
-The `C-l,C-alt-f` keyboard shortcut is identical to the `C-l,C-f` shortcut, except that it ensures that the current word that the cursor is within is replaced. This is useful for, e.g., switching one citation for another or one label for another.
-
-### Jumping to sections and labels
-
-**Keybinding:** `C-r` (standard ST keybinding)
-
-The LaTeXtools plugin integrates with the awesome ST "Goto Anything" facility. Hit `C-r`to get a list of all section headings, and all labels. You can filter by typing a few initial letters. Note that section headings are preceded by the letter "S", and labels by "L"; so, if you only want section headings, type "S" when the drop-down list appears.
-
-Selecting any entry in the list will take you to the corresponding place in the text.
-
-### Jump to Anywhere
-
-**Keybinding:** `C-l, C-j` or `C-l, C-o` (see [below](#jumping-to-included-files))
-
-**Mousebinding:** `ctrl-alt-leftclick` (Windows) / `super-leftclick` Linux) / `ctrl-super-leftclick` (OSX)
-
-**Mousebinding (With SublimeCodeIntel):** `alt-leftclick` (Windows) / `super-leftclick` Linux) / `ctrl-leftclick` (OSX)
-
-This is an IDE-like mouse navigation, which executes a jump depending on the context around the cursor. It is easy to use and intuitive. Just click with the mouse on a command while pressing the modifier key. The corresponding jump will be executed. Supported jump types are:
-
-- Jump to referenced labels (e.g. `\ref`)
-- Show and jump to label usages (e.g. `\label`)
-- Jump to citation entries in bibliography files (e.g. `\cite`)
-- Jump to glossary entries (e.g. `\gls`)
-- Open included files (e.g. `\input` or `\include`)
-- Open root file from `%!TEX root =...` magic comment
-- Open bibliographies (e.g. `\bibliography` or `\addbibresource`)
-- Open included graphics with a specified program (e.g. `\includegraphics`)
-- Open the documentation of used packages (e.g. `\usepackage`)
-- Jump to self-defined command definition, i.e. jump to the `\newcommand` in which the command was defined
-
-#### SublimeCodeIntel Integration
-If you use [SublimeCodeIntel](https://github.com/SublimeCodeIntel/SublimeCodeIntel) you recognize the alternative mouse-bindings and it does not work out of the box. Just open the command palette and run the command `LaTeXTools: Create Mousemap in User folder`. This will create a mouse-map in the user folder or modify the existing one to add the mouse-binding with the same modifiers as SublimeCodeIntel. This mouse-binding has a `fallback_command` command as argument. This command will be executed if the command in called outside a LaTeX document.
-
-#### Jumping to included files
-To open a file included using, e.g., `\input` or `\include` or a bibliography, simply click while holding down the modifier key or press `C-l, C-j`. Sublime will open the included file.
-
-There is an additional keybinding `C-l, C-o` to jump to included files. If the file already exists, this behaves just like `C-l, C-j`. However, if the file does not exist, it will also create the missing file and, if a `tex` file, will add the magic root entry (`%!TEX root=`) to the new file. This can be used to easily create files or to open already existing files.
-
-#### Image files
-To open an image, which is included with `\includegraphics` just click on the command while pressing the modifier key or press `C-l, C-j`.
-
-The program to open the image can be configured in the LaTeXTools settings in the `open_image_command` setting.
-
-The following sub-settings are provided:
-
-- `image_types`: a list of the image file types used in the `\includegraphics` command. This list is also used in the Fill Helper and to determine missing extensions to open images. When opening an image the `image_types`-list will be matched from left to right.
-- `open_image_command`: the command/program to open an image used in the `\includegraphics` command. This commands can be configured OS-specific. For each OS you can create a list, which will be searched top-down for the matching extension. Each entry in the list has a `command` and `extension` field. The command is a string and will be executed with the file path appended, if the extension matches the extension of the file. You can optionally use `$file` inside the string to insert the file path at an arbitrary position. The `extension` can either be a string or a list of string. If it is missing, the command will be executed for every file type.
-
-#### Packages
-If you use the command while the cursor is inside a `\usepackage` command, the documentation for the corresponding package will be opened in your default PDF viewer.
-
-### LaTeX commands and environments
-
-**Keybindings:** `C-l,c` for commands and `C-l,e` for environments
-
-To insert a LaTeX command such as `\color{}` or similar, type the command without backslash (i.e. `color`), then hit `C-l,c`. This will replace e.g. `color` with `\color{}` and place the cursor between the braces. Type the argument of the command, then hit Tab to exit the braces.
-
-Similarly, typing `C-l,e` gives you an environment: e.g. `test` becomes
-
-	\begin{test}
-
-	\end{test}
-
-and the cursor is placed inside the environment thus created. Again, Tab exits the environment. 
-
-Note that all these commands are undoable: thus, if e.g. you accidentally hit `C-l,c` but you really meant `C-l,e`, a quick `C-z`, followed by `C-l,e`, will fix things.
-
-### Wrapping existing text in commands and environments
-
-**Keybindings:** `C-l,C-c`, `C-l, C-n`, etc.
-
-The tab-triggered functionality just described is mostly useful if you are creating a command or environment from scratch. However, you sometimes have existing text, and just want to apply some formatting to it via a LaTeX command or environment, such as `\emph` or `\begin{theorem}...\end{theorem}`.
-
-LaTeXTools' wrapping facility helps you in just these circumstances. All commands below are activated via a key binding, and *require some text to be selected first*. Also, as a mnemonic aid, *all wrapping commands involve typing `C-l,C-something` (which you can achieve by just holding the `C-` key down after typing `l`).
-
-- `C-l,C-c` wraps the selected text in a LaTeX command structure. If the currently selected text is `blah`, you get `\cmd{blah}`, and the letters `cmd` are highlighted. Replace them with whatever you want, then hit Tab: the cursor will move to the end of the command.
-- `C-l,C-e` gives you `\emph{blah}`, and the cursor moves to the end of the command.
-- `C-l,C-b` gives you `\textbf{blah}`
-- `C-l,C-u` gives you `\underline{blah}`
-- `C-l,C-t` gives you `\texttt{blah}`
-- `C-l,C-n` wraps the selected text in a LaTeX environment structure. You get `\begin{env}`,`blah`, `\end{env}` on three separate lines, with `env` selected. Change `env` to whatever environment you want, then hit Tab to move to the end of the environment.
-
-
-These commands also work if there is no selection. In this case, they try to do the right thing; for example, `C-l,C-e` gives `\emph{}` with the cursor between the curly braces.
-
-You can also *change the current environment* using the `C-l,C-Shift-n` shortcut. Note well how this works. First, the cursor must be inside the environment you are interested in. Second, the command selects the environment name in the `\begin{env}` command and also in the `\end{env}` command (using ST's multiple-selection support). This way you can rename the environment as needed. *Remember to exit multiple-selection mode* when you are done by pressing the `ESC` key.
-
-### Word Count
-
-**Keybinding:** `C-l,w`
-
-This uses [TeXcount](http://ctan.org/pkg/texcount) to generate a word count for the current document which is displayed in a quick panel. If you don't have the `TeXcount`, you will simply get an error message. Word counts in LaTeX documents can be quite finicky, and its worth reviewing the TeXcount documentation to ensure your document is setup to generate as accurate a word-count as possible. The counts returned are those reported by: `texcount -total -merge <main_file.tex>`.
-
-The `word_count_sub_level` setting can be tweaked to display subcounts by chapter, section, etc. See the [Settings](#settings) below.
-
-## Completions
-
-### Command completion, snippets, etc.
-
-By default, ST provides a number of snippets for LaTeX editing; the LaTeXTools plugin adds a few more. You can see what they are, and experiment, by selecting **Tools|Snippets|LaTeX** and **Tools|Snippets|LaTeXTools** from the menu.
-
-In addition, the LaTeXTools plugin provides useful completions for both regular and math text; check out files `LaTeX.sublime-completions` and `LaTeX math.sublime-completions` in the LaTeXTools directory for details. Some of these are semi-intelligent: i.e. `bf` expands to `\textbf{}` if you are typing text, and to `\mathbf{}` if you are in math mode. Others allow you to cycle among different completions: e.g. `f` in math mode expands to `\phi` first, but if you hit Tab again you get `\varphi`; if you hit Tab a third time, you get back `\phi`.
-
-### LaTeX-cwl support
-
-LaTeXTools provides support for the `LaTeX-cwl` autocompletion word lists. If the package is installed, support is automatically enabled. In addition, support will be enabled if any custom cwl files are installed in the `Packages/User/cwl` directory.
-
-By default, as soon as one starts typing a command, e.g., `\te`, a popup is shown displaying possible completions, e.g. including `\textit` and the like.
-
-The following settings are provided to control LaTeXTools cwl behavior.
-
-* `cwl_list`: a list of `cwl` files to load
-* `cwl_autoload`: controls loading completions based on packages in the current document *in addition* to those specified in the `cwl_list`. Defaults to `true`, so you only need to set this if you want to *disable* this behavior.
-* `command_completion`: when to show that cwl completion popup. The possible values are:
-	* `prefixed` (default): show completions only if the current word is prefixed with a `\`
-	* `always`: always show cwl completions
-	* `never`: never display the popup
-* `env_auto_trigger`: if `true`, autocomplete environment names upon typing `\begin{` or `\end{` (default: `false`)
-
-## Settings
-
-LaTeXTools supports user-defined settings. The settings file is called `LaTeXTools.sublime-settings`. A default version resides in the LaTeXTools plugin directory and **must not be edited**. This contains default settings that will work in many cases, for standard configurations of TeX distros and PDF viewers. You can however create another settings file in your `User` directory; again, the file must be named `LaTeXTools.sublime-settings`.
-
-You can create and edit such a file manually. It is a standard Sublime Text JSON file; the settings currently honored by LaTeXTools are listed below. However, the *simplest way to create a settings file* is to open the **Preferences | Package Settings | LaTeXTools** submenu and select the **Settings - User** option. If you do not currently have a `LaTeXTools.sublime-settings` settings file in your `User` directory (e.g., if you are installing LaTeXTools for the first time), you will be given the option to create one. The newly created settings file will be an exact copy of the default one, and will open in a tab for you to customize. 
-
-If you *do* already have an existing `LaTeXTools.sublime-settings` file in your `User` directory, the `Settings - User` option will open that file in a tab for you to further customize. Similarly, the `Settings - Default` option will open the default settings file in a tab, in *read-only mode*. This may be useful for you to copy from, or if you want to see what other options may be available without consulting this README file.
-
-If at any time you wish to erase your customizations and start afresh, you can simply delete the `LaTeXTools.sublime-settings` file in your `User` directory. (Again, *warning*: do *not* touch the settings file in the LaTeXTools plugin directory!) Alternatively, from the **Preferences | Package Settings | LaTeXTools** submenu, or from the Command Palette, you can choose **Reset user settings to default**. This will delete any existing settings file in `User` and create a copy of the default one. This will  *remove all your customizations*. 
-
-(Historical note: This is no longer relevant in 2016, but just for the record, if you have a pre-2014, old-style settings file, this option will import it).
-
-**Warning**:  in general, tweaking options can cause breakage. For instance, if on Linux you change the default `python` setting (empty by default) to a non-existent binary, forward and inverse search will stop working. With great power comes great responsibility! If you think you have found a bug, *delete your settings file in the `User` directory, or use the **Reset user settings to default** command before reporting it!* Thanks :-)
-
-The following options are currently available (defaults in parentheses):
-
-### General Settings
-
-- `cite_auto_trigger` (`true`): if `true`, typing e.g. `\cite{` brings up the citation completion quick panel, without the need to type `C-l,x`. If `false`, you must explicitly type `C-l,x`.
-- `ref_auto_trigger` (`true`): ditto, but for `\ref{` and similar reference commands
-- `fill_auto_trigger` (`true`): ditto, but for package and file inclusion commands (see Fill Helper feature above)
-- `env_auto_trigger` (`false`): ditto, but for environment completions
-- `glossary_auto_trigger` (`true`): ditto, but for glossary completions
-- `tex_directive_auto_trigger` (`true`): ditto, but for tex directive completions
-- `cwl_autoload` (`true`): whether to load cwl completions based on packages (see the LaTeX-cwl feature) 
-- `cwl_completion` (`prefixed`): when to activate the cwl completion poput (see LaTeX-cwl feature above)
-- `cwl_list` (`["latex-document.cwl", "tex.cwl", "latex-dev", "latex-209.cwl", "latex-l2tabu.cwl", "latex-mathsymbols.cwl"]`): list of cwl files to load
-- `keep_focus` (`true`): if `true`, after compiling a tex file, ST retains the focus; if `false`, the PDF viewer gets the focus. Also note that you can *temporarily* toggle this behavior with `C-l,t,f`.This can also be overridden via a key-binding by passing a `keep_focus` argument to `jump_to_pdf`.
- **Note**: In general, `keep_focus` set to `true` tries to mean "do not *change* the focus". This isn't always possible, since several of the viewers will steal focus by default. In those circumstances, LaTeXTools tries to actively return the focus to Sublime. To disable this, set the `disable_focus_hack` setting to `true`.
- **Note**: If you are on either Windows or Linux you may need to adjust the `sublime_executable` setting for this to work properly. See the **Platform settings** below.
-- `forward_sync` (`true`): if `true`, after compiling a tex file, the PDF viewer is asked to sync to the position corresponding to the current cursor location in ST. You can also *temporarily* toggle this behavior with `C-l,t,s`. This can also be overridden via a key-binding by passing a `forward_sync` argument to `jump_to_pdf`.
-- `temp_files_exts`: list of file extensions to be considered temporary, and hence deleted using the `C-l, backspace` command.
-- `temp_files_ignored_folders`: subdirectories to skip when deleting temp files.
-* `tex_file_exts` (`['.tex']`): a list of extensions that should be considered TeX documents. Any extensions in this list will be treated exactly the same as `.tex` files. See the section on [Support for non-`.tex` files](#support-for-non-tex-files).
-* `latextools_set_syntax` (`true`): if `true` LaTeXTools will automatically set the syntax to `LaTeX` when opening or saving any file with an extension in the `tex_file_exts` list.
-* `use_biblatex`: (`false`): if `true` LaTeXTools will use BibLaTeX defaults for editing `.bib` files. If `false`, LaTeXTools will use BibTeX defaults. See the section on [Support for Editing Bibliographies](#support-for-editing-bibliographies) for details.
-* `tex_spellcheck_paths` (`{}`): A mapping from the locales to the paths of the dictionaries. See the section [Spell-checking](#spell-checking).
-* `word_count_sub_level` (`"none"`): controls the level at which subcounts of words can be generated. Valid values are: `"none"`, `"part"`, `"chapter"`, and `"section"`.
-
-### Preview Settings
-
-#### Math-Live Preview Settings
-
-- `preview_math_mode` (`"selected"`): The mode to preview math environments, possible values are:
-  + `"all"`:       to show a phantom for each math environment
-  + `"selected"`:  to show a phantom only for the currently selected math environment
-  + `"none"`:      to disable math live preview
-- `preview_math_latex_compile_program` (`"pdflatex"`): The program to compile the latex template files, possible values are `"pdflatex"`, `"xelatex"`, `"lualatex"`, `"latex"`.
-- `preview_math_color` (`""`): The color of the text in the preview math phantoms. The format can either be RGB based "#RRGGBB" (e.g. `"#FFFF00"`)
-or a color name (e.g. `"yellow"`) If it is the empty string `""` it will be guessed based in the color scheme.
-- `preview_math_background_color` (`""`): The background color of the preview math phantoms. In contrast to the foreground color you may also edit your colorscheme to change this. The format can either be RGB(A) based `"#RRGGBB"` (e.g. `"#0000FF"` or `"#0000FF50"`) or a color name (e.g. `"blue"`). If it is the empty string `""` the default color will be used.
-- `preview_math_template_packages`: An array containing the used packages for the template as latex code.
-- `preview_math_template_preamble` (`""`): An string of the remaining preamble (not packages) for the file, which generates the math live preview. Can also be an array, with an string for each line (as in the packages). This is useful, if you define math commands or operators on your own. You may change this per project basis.
-- `preview_math_density` (`300`): The density of the preview image. The higher the density the bigger the phantom.
-- `preview_math_scale_quotient` (`2`): If the image is not sharp enough increase this scale to get a better resolution. However also change the density by the same factor to keep the size.
-
-#### Preview Image Settings
-
-- "preview_image_mode": "hover",
-   The preview mode for image preview, possible values are:
-  + `"all"`:       to show a phantom for each includegraphics command
-  + `"selected"`:  to show a phantom only for the currently selected `\includegraphics` command
-  + `"hover"`:     to show a popup if you hover over an includegraphics command
-  + `"none"`:      to disable image preview
-- `preview_popup_image_size` (`200`) and `preview_phantom_image_size` (`150`): The image size in the preview image popup and phantoms. These are the outer dimensions of the maximal size. The image will be scaled down to fit into these dimensions. It can either be an number or an array, which consist of two numbers (x and y), e.g. [200, 150].
-- `preview_image_scale_quotient` (`1`): Increase this number to get a better resolution on high dpi displays. Control the thumbnail image size, which will be generated to preview images, that are not natively supported (like pdf files). E.g. a image size of 300 with a scale quotient of 2 will create a thumbnail with the size 600, which is scaled down in the popup.
-
-### Platform-Specific Settings
-
-This section refers to setting that can be found in a platform-specific block for each platform, i.e., `"osx"`, `"windows"`, or `"linux"`.
-
-#### All Platforms
-
-  * `texpath` (varies): the path to TeX & friends
-
-#### Windows
-
-  * `distro` (`miktex`): either `miktex` or `texlive`, depending on your TeX distribution
-  * `sumatra` (`""`): leave blank or omit if the SumatraPDF executable is in your `PATH` and is called `SumatraPDF.exe`, as in a default installation; otherwise, specify the *full path and file name* of the SumatraPDF executable.
-  * `sublime_executable` (`""`): this is used if `keep_focus` is set to true and the path to your sublime_text executable cannot be discovered automatically. It should point to the full path to your executable `sublime_text.exe`.
-  * `keep_focus_delay` (`0.5`): this is used if `keep_focus` is set to true. It controls how long (in seconds) the delay is between the completion of the `jump_to_pdf` command and the attempt to refocus on Sublime Text. This may need to be adjusted depending on your machine or configuration.
-
-#### Linux
-  * `python` (`""`, i.e. empty string): name of the Python executable. This is useful if you've installed Python in a non-standard location or want to ensure that LaTeXTools uses a particular Python version. Note that the Python interpreter you select must have the DBus bindings installed.
-  * `sublime` (`sublime-text`): name of the ST executable. Ubuntu supports both `sublime-text` and `subl`; other distros may vary.
-  * `sync_wait` (1.0): when you ask LaTeXTools to do a forward search, and the PDF file is not yet open (for example, right after compiling a tex file for the first time), LaTeXTools first launches evince, then waits a bit for it to come up, and then it performs the forward search. This parameter controls how long LaTeXTools should wait. If you notice that your machine opens the PDF, then sits there doing nothing, and finally performs the search, you can decrease this value to 1.0 or 0.5; if instead the PDF file comes up but the forward search does not seem to happen, increase it to 2.0.
-  * `sublime_executable`: this is used if `keep_focus` is set to true and the path to your sublime_text executable cannot be discovered automatically. It should point to the full path to your executable `sublime_text`.
-  * `keep_focus_delay`: this is used if `keep_focus` is set to true. It controls how long (in seconds) the delay is between the completion of the `jump_to_pdf` command and the attempt to refocus on Sublime Text. This may need to be adjusted depending on your machine or configuration.
-
-### Output and Auxiliary Directory settings
-- `aux_directory` (`""`): specifies the auxiliary directory to store any auxiliary files generated during a LaTeX build. Note that the auxiliary directory option is only useful if you are using MiKTeX. Path can be specified using either an absolute path or a relative path. If `aux_directory` is set from the project file, a relative path will be interpreted as relative to the project file. If it is set in the settings file, it will be interpreted relative to the main tex file. In addition, the following special values are honored:
-  * `<<temp>>`: uses a temporary directory in the system temp directory instead of a specified path; this directory will be unique to each main file, but does not persist across restarts.
-  * `<<cache>>`: uses the ST cache directory (or a suitable directory on ST2) to store the output files; unlike the `<<temp>>` option, this directory can persist across restarts.
-  * `<<project>>`: uses a sub-directory in the same folder as the main tex file with what should be a unique name; note, this is probably not all that useful and you're better off using one of the other two options or a named relative path
-- `output_directory` (`""`): specifies the output directory to store any file generated during a LaTeX build. Path can be specified using either an absolute path or a relative path. If `output_directory` is set from the project file, a relative path will be interpreted as relative to the project file. If it is set in the settings file, it will be interpreted relative to the main tex file. In addition, output_directory honors the same special values as `auxiliary_directory`.
-- `jobname` (`""`): specifies the jobname to use for the build, corresponding to the pdflatex `--jobname` argument.
-- `copy_output_on_build` (`true`): if `true` and you are using an `output_directory`, either set via the setting or the `%!TEX` directive, this instructs LaTeXTools to copy to resulting pdf to the same folder as the main tex file. If you are not using `output_directory` or it is set to `false`, it does nothing. If it is a list of extensions, it will copy each file with the same name as your main tex file and the given extension to the same folder as your main tex file. This is useful for copying, e.g., .synctex.gz or .log files.
-
-### Builder Settings
-
-NOTE: for the time being, you will need to refer to the `LaTeXTools.sublime-settings` file for detailed explanations. Also, since the new build system is meant to be fully customizable, if you use a third-party builder (which hopefully will become available!), you need to refer to its documentation.
-- `builder`: the builder you want to use. Leave blank (`""`) or set to `"default"` or `"traditional"` for the traditional (`latexmk`/`texify`) behavior. Set to `"basic"` for the basic builder that supports output and auxiliary directories on MiKTeX.
-- `builder_path`: builders can reside anywhere Sublime Text can access. Specify a path *relative to the Sublime text Packages directory*. In particular, `User` is a good choice. If you use a third-party builder, specify the builder-provided directory.
-- `builder-settings`: these are builder-specific settings. For the `default`/`traditional` builder, the following settings are useful:
-	* `program` (unset): one of `pdflatex` (the default), `xelatex` or `lualatex`. This selects the TeX engine.
-	* `command` (unset): the precise `latexmk` or `texify` command to be invoked. This  must be a list of strings. The defaults (hardcoded, not shown in the settings file) are:
-		* (TeXLive): `["latexmk", "-cd", "-e", "-f", "-%E", "-interaction=nonstopmode", "-synctex=1"]`
-		* (MiKTeX): `["texify", "-b", "-p", "--engine=%E", "--tex-option=\"--synctex=1\""]`
-	* `options` (unset): allows you to specify a TeX option, such as `--shell-escape`. This must be a tuple: that is, use `options: ["--shell-escape"]`
-	* `env` (unset): a dictionary of key-values corresponding to environment variables that should be set for the environment the build is run in. Note that `env`, if it is set, must be set at the platform-specific level, e.g., under the `osx`, `windows`, or `linux` keys. This is useful for setting, e.g., `TEXINPUTS`.
-	* In addition, there can be platform-specific settings. An important one for Windows is `distro`, which must be set to either `miktex` or `texlive`.
-
-### Build Panel and Phantoms Settings
-- `highlight_build_panel` (`true`): if `true` the build panel will have a syntax applied to highlight any errors and warnings. Otherwise, the standard output panel configuration will be used.
-- `hide_build_panel` (`"no_badboxes"`): controls whether or not the build panel is show after a build. Possible values:
-	* `"always"` - hide the panel even if the build failed
-	* `"no_errors"` - only hide the panel if the build was successful even with warnings
-	* `"no_warnings"` - only hide the panel if no warnings occur
-	* `"no_badboxes"` - only hide the panel if no warnings or badbox messages occur; this only differs from `no_warnings` if `display_bad_boxes` is set to `true`.
-	* `"never"` - never hide the build panel
-Any other value will be interpretted as the default.
-- `display_bad_boxes` (`false`): if `true` LaTeXTools will display any bad boxes encountered after a build. Note that this is disabled by default.
-- `show_error_phantoms` (`"warnings"`) *ST3, Build 3118+ only*: controls which errors are displayed via phantoms. Possible values are:
-	* `"none"` 	 don't show any phantoms at all
-	* `"errors"` 	 only show errors, which breaks the compilation
-	* `"warnings"` 	 show errors and warnings
-	* `"badboxes"` 	 show errors, warnings, and badboxes
-- `build_finished_message_length` (`2.0`): the number of seconds to display the notification about the completion of the build in the status bar.
-
-### Viewer settings
-
- * `viewer` (`""`): the viewer you want to use. Leave blank (`""`) or set to `"default"`for the platform-specific viewer. Can also be set to `"preview"` if you want to use Preview on OS X, `"okular"` if you want to use Okular on Linux, `"zathura"` is you want to use Zathura on Linux, or `"command"` to run arbitrary commands. For details on the `"command"` option, see the section on the [Command Viewer](#command-viewer).
- * `viewer_settings`: these are viewer-specific settings. Please see the section on [Viewers](#viewers) or the documentation on [Alternate Viewers](#alternate-viewers) for details of what should be set here.
- * `open_pdf_on_build` (`true`): Controls whether LaTeXTools will automatically open the configured PDF viewer on a successful build. If set to `false`, the PDF viewer will only be launched if explicitly requested using `C-l,v` or `C-l,j`.
- * `disable_focus_hack` (`false`): if `true`, the focus hack that LaTeXTools uses to return focus to Sublime in some circumstances will not be run. **Note**: This does not mean that the *viewer* won't steal the focus, only that LaTeXTools won't try to steal the focus back.
-
-
-### Bibliographic references settings
-
-* `bibliography` (`"traditional_bibliography"`): specifies the bibliography plugin to use to handle extracting entries from a bibliography.
-* `cite-panel-format` and `cite_autocomplete_format`: see the section on ref/cite completion, and the comments in `LaTeXTools.sublime-settings`
-
-### Cache settings
-
-* `hide_local_cache` (`true`): Whether the local cache should be hidden in the sublime cache path (`true`) or in the same directory as the root file (`false`). See the section [LaTeXTools Cache](#latextools-cache).
-* `local_cache_life_span` (`30 m`): The lifespan of the local cache, specified in the format `" d x h X m X s"` where `X` is a natural number `s` stands for seconds, `m` for minutes, `h` for hours, and `d` for days. Missing fields will be treated as 0 and white-spaces are optional. Hence you can write `"1 h 30 m"` to refresh the cached data every one and a half hours. If you use `"infinite"` the cache will not be invalidated automatically. A lower lifespan will produce results, which are more up to date. However it requires more recalculations and might decrease the performance. See the section [LaTeXTools Cache](#latextools-cache).
-
-### Project-Specific Settings
-
-The above settings can be overridden on a project-specific basis if you are using Sublime Text's project system. To override these settings, simply create a [`"settings"` section in your project file](http://docs.sublimetext.info/en/latest/file_management/file_management.html#the-sublime-project-format). The structure and format is the same as for the `LaTeXTools.sublime-settings` file. Here is an example:
-
-```json
-{
-	... <folder-related options here> ...
-
-	"settings" : {
-		"TEXroot": "main.tex",
-		"tex_file_exts": [".tex", ".tikz"],
-		"builder_settings": {
-			"program": "xelatex",
-			"options": "--shell-escape"
-		}
-	}
-}
-```
-
-This sets `main.tex` as the master tex file (assuming a multi-file project), and allows `.tikz` files to be recognized as tex files, but only for the current project. Furthermore (using the default, i.e., traditional builder), it forces the use of `xelatex` instead of the default `pdflatex`, and also adds the `--shell-escape` option---again, for the current project only.
-
-**Note:** tweaking settings on a project-specific level can lead to even more subtle issues. If you notice a bug, in addition to resetting your `LaTeXTools.sublime-settings` file, you should remove at LaTeXTools settings from your project file.
-
-## Alternative Builders
-
-### Basic Builder
-
-The basic builder is a simple, straight-forward build system. that simply runs the configured build engine (pdflatex, xelatex, or lualatex) and bibtex or biber if necessary. It can also be configured to support bibtex8 through the `bibtex` builder setting. In addition, it supports the [TeX Options](#tex-options) feature, the [output and auxiliary directory](#output-directory-and-auxiliary-directory) features and the [Jobname](#jobname) feature. It has been included because the default builder on MiKTeX, `texify` cannot be easily coerced to support biber or any of the other features supported by the basic builder. Note, however, that unlike `texify`, the basic builder does **not** support `makeindex` and friends (patches are welcome!).
-
-You can use the basic builder by changing the `builder` setting to `"basic"`. It will read the same settings as the traditional builder.
-
-### Script Builder
-
-LaTeXTools now supports the long-awaited script builder. It has two primary goals: first, to support customization of simple build workflows and second, to enable LaTeXTools to integrate with external build systems in some fashion.
-
-Note that the script builder should be considered an advanced feature. Unlike the "traditional" builder it is not designed to "just work," and is not recommend for those new to using TeX and friends. You are responsible for making sure your setup works. Please read this section carefully before using the script builder.
-
-For the most part, the script builder works as described in the [Compiling LaTeX files](#compiling-latex-files) section *except that* instead of invoking either `texify` or `latexmk`, it invokes a user-defined series of commands. Note that although the Script Builder supports **Multi-file documents**, it does not support either the engine selection or passing other options via the `%!TEX` macros.
-
-The script builder is controlled through two settings in the *platform-specific* part of the `builder_settings` section of `LaTeXTools.sublime-settings`, or of the current project file (if any):
-
-- `script_commands` — the command or list of commands to run. This setting **must** have a value or you will get an error message.
-- `env` — a dictionary defining any environment variables to be set for the environment the command is run in.
-
-The `script_commands` setting should be either a string or a list. If it is a string, it represents a single command to be executed. If it is a list, it should be either a list of strings representing single commands or a list of lists, though the two may be mixed. For example:
-
-```json
-{
-	"builder_settings": {
-		"osx": {
-			"script_commands":
-				"pdflatex -synctex=1 -interaction=nonstopmode"
-		}
-	}
-}
-```
-
-Will simply run `pdflatex` against the master document, as will:
-
-```json
-{
-	"builder_settings": {
-		"osx": {
-			"script_commands":
-				["pdflatex -synctex=1 -interaction=nonstopmode"]
-		}
-	}
-}
-```
-
-Or:
-
-```json
-{
-	"builder_settings": {
-		"osx": {
-			"script_commands": 
-				[["pdflatex", "-synctex=1 -interaction=nonstopmode"]]
-		}
-	}
-}
-```
-
-More interestingly, the main list can be used to supply a series of commands. For example, to use the simple pdflatex -> bibtex -> pdflatex -> pdflatex series, you can use the following settings:
-
-```json
-{
-	"builder_settings": {
-		"osx": {
-			"script_commands": [
-				"pdflatex -synctex=1 -interaction=nonstopmode",
-				"bibtex",
-				"pdflatex -synctex=1 -interaction=nonstopmode",
-				"pdflatex -synctex=1 -interaction=nonstopmode"
-			]
-		}
-	}
-}
-```
-
-Note, however, that the script builder is quite unintelligent in handling such cases. It will not note any failures nor only execute the rest of the sequence if required. It will simply continue to execute commands until it hits the end of the chain of commands. This means, in the above example, it will run `bibtex` regardless of whether there are any citations.
-
-It is especially important to ensure that, in case of errors, TeX and friends do not stop for user input. For example, if you use `pdflatex` on either TeXLive or MikTeX, pass the `-interaction=nonstopmode` option. 
-
-Each command can use the following variables which will be expanded before it is executed:
-
-|Variable|Description|
-|-----------------|------------------------------------------------------------|
-|`$file`   | The full path to the main file, e.g., _C:\\Files\\document.tex_|
-|`$file_name`| The name of the main file, e.g., _document.tex_|
-|`$file_ext`| The extension portion of the main file, e.g., _tex_|
-|`$file_base_name`| The name portion of the main file without the, e.g., _document_|
-|`$file_path`| The directory of the main file, e.g., _C:\\Files_|
-|`$aux_directory`| The auxiliary directory set via a `%!TEX` directive or the settings|
-|`$output_directory`| The output directory set via a `%!TEX` directive or the settings|
-|`$jobname`| The jobname set via a `%!TEX` directive or the settings|
-
-For example:
-
-```json
-{
-	"builder_settings": {
-		"osx": {
-			"script_commands": [[
-				"pdflatex", 
-				"-synctex=1"
-				"-interaction=nonstopmode",
-				"$file_base_name"
-			]]
-		}
-	}
-}
-```
-
-Note that if none of these variables occur in the command string, the `$file_base_name` will be appended to the end of the command. This may mean that a wrapper script is needed if, for example, using `make`.
-
-Commands are executed in the same path as `$file_path`, i.e. the folder containing the main document. Note, however, on Windows, since commands are launched using `cmd.exe`, you need to be careful if your root document is opened via a UNC path (this doesn't apply if you are simply using a mapped drive). `cmd.exe` doesn't support having the current working directory set to a UNC path and will change the path to `%SYSTEMROOT%`. In such a case, just ensure all the paths you specify are absolute paths and use `pushd` in place of `cd`, as this will create a (temporary) drive mapping.
-
-#### Supporting output and auxiliary directories
-
-If you are using LaTeXTools output and auxiliary directory behavior there are some caveats to be aware of. First, it is, of course, your responsibility to ensure that the approrpiate variables are passed to the appropriate commands in your script. Second, `pdflatex` and friends do not create output directories as needed. Therefore, at the very least, your script must start with either `"mkdir $output_directory"` (Windows) or `"mkdir -p $output_directory"` and a corresponding command if using a separate `$aux_directory`. Note that if you `\include` (or otherwise attempt anything that will `\@openout` a file in a subfolder), you will need to ensure the subfolder exists. Otherwise, your run of `pdflatex` will fail.
-
-Finally, unlike Biber, bibtex (and bibtex8) does not support an output directory parameter, which can make it difficult to use if you are using the LaTeXTools output directory behavior. The following work-arounds can be used to get BibTeX to do the right thing.
-
-On Windows, run BibTeX like so:
-
-```
-cd $aux_directory & set BIBINPUTS=\"$file_path:%BIBINPUTS%\" & bibtex $file_base_name
-```
-
-And on OS X or Linux, use this:
-
-```
-"cd $output_directory; BIBINPUTS=\"$file_path;$BIBINPUTS\" bibtex $file_base_name"
-```
-
-In either case, these run bibtex *inside* the output / auxiliary directory while making the directory containing your main file available to the `BIBINPUTS` environment variable. Note if you use a custom style file in the same directory, you will need to apply a similar work-around for the `BSTINPUTS` environment variable.
-
-#### Supporting jobname
-
-If you are using LaTeXTools jobname behaviour, you should be aware that you are responsible for ensure jobname is set in the appropriate context. In particular, a standard build cycle might look something like this:
-
-```json
-"builder_settings": {
-	"osx": {
-		"script_commands": [
-			"pdflatex -synctex=1 -interaction=nonstopmode -jobname=$jobname $file_base_name",
-			"bibtex $jobname",
-			"pdflatex -synctex=1 -interaction=nonstopmode -jobname=$jobname $file_base_name",
-			"pdflatex -synctex=1 -interaction=nonstopmode -jobname=$jobname $file_base_name"
-		]
-	}
-}
-```
-
-#### Caveats
-
-LaTeXTools makes some assumptions that should be adhered to or else things won't work as expected:
-- the final product is a PDF which will be written to the output directory or the same directory as the main file and named `$file_base_name.pdf`
-- the LaTeX log will be written to the output directory or the same directory as the main file and named `$file_base_name.log`
-- if you change the `PATH` in the environment (by using the `env` setting), you need to ensure that the `PATH` is still sane, e.g., that it contains the path for the TeX executables and other command line resources that may be necessary.
-
-In addition, to ensure that forward and backward sync work, you need to ensure that the `-synctex=1` flag is set for your latex command. Again, don't forget the `-interaction=nonstopmode` flag (or whatever is needed for your tex programs not to expect user input in case of error).
-
-Finally, please remember that script commands on Windows are run using `cmd.exe` which means that if your script uses any UNC paths will have to use `pushd` and `popd` to properly map and unmap a network drive.
-
-### Sublime Build Files
-
-LaTeXTools now has some support for custom `.sublime-build` files or builders specified in your project settings. For an overview of `.sublime-build` files in general, please see [the Unofficial Documentation](http://sublime-text-unofficial-documentation.readthedocs.io/en/latest/reference/build_systems.html) (which is generally a great resource about Sublime Text). For more on adding builders to project files, see [the relevant section of the Sublime documentation](https://www.sublimetext.com/docs/3/projects.html). This section will cover the basics of creating a `.sublime-build` file that works with LaTeXTools.
-
-At a minimum, your `.sublime-build` file must have the following elements:
-
-```json
-{
-	"target": "make_pdf",
-	"selector": "text.tex.latex",
-
-	"osx":
-		{
-			"file_regex": "^(...*?):([0-9]+): ([0-9]*)([^\\.]+)"
-		},
-
-	"windows":
-		{
-			"file_regex": "^((?:.:)?[^:\n\r]*):([0-9]+):?([0-9]+)?:? (.*)$"
-		},
-
-	"linux":
-		{
-			"file_regex": "^(...*?):([0-9]+): ([0-9]*)([^\\.]+)"
-		}
-}
-```
-
-Otherwise, other features may not work as expected. In addition, you can specify the following other parameters:
-
-|Parameter|Description|
-|-----------------|------------------------------------------------------------|
-|`builder`|Overrides the `builder` setting. May refer to any valid LaTeXTools builder.|
-|`program`|Overrides the `program` setting or `%!TEX program` macro. May be one of `pdflatex`, `xelatex`, or `lualatex`|
-|`command`|Overrides the `command` setting, providing the command run by the builder. This is only useful if you use the `traditional` builder. For the format, see the relevant [builder setting](#builder-settings).|
-|`env`|Overrides the `env` setting. Should be a dictionary similar to `env`, but note that when specified in a `.sublime-build` file, it is not, by default, platform-specific.|
-|`path`|Overrides the `texpath` settings. Note that if you set this, you are responsible for ensuring that the appropriate LaTeX install can still be found.|
-|`script_commands`|Overrides the `script_commands` setting used by the `script` builder. This is only useful if the `builder` is also changed to `script`.|
-
-### Custom Builders
-
-Since the release on March 13, 2014 ([v3.1.0](https://github.com/SublimeText/LaTeXTools/tree/v3.1.0)), LaTeXTools has had support for custom build systems, in addition to the default build system, called the "traditional" builder. Details on how to customize the traditional builder are documented above. If neither the traditional builder nor the script builder meet your needs you can also create a completely custom builder which should be able to support just about anything you can imagine. Let me know if you are interested in writing a custom builder!
-
-Custom builders are small Python scripts that interact with the LaTeXTools build system. In order to write a basic builder it is a good idea to have some basic familiarity with the [Python language](https://www.python.org/). Python aims to be easy to understand, but to get started, you could refer either to the [Python tutorial](https://docs.python.org/3/tutorial/index.html) or any of the resources Python suggests for [non-programmers](https://wiki.python.org/moin/BeginnersGuide/NonProgrammers) or [those familiar with other programming languages](https://wiki.python.org/moin/BeginnersGuide/Programmers).
-
-LaTeXTools comes packaged with a small sample builder to demonstrate the basics of the builder system, called [`SimpleBuilder`](https://github.com/SublimeText/LaTeXTools/blob/master/builders/simpleBuilder.py) which can be used as a reference for what builders can do.
-
-If you are interested in developing your own builder, please see [our page on the wiki](https://github.com/SublimeText/LaTeXTools/wiki/Custom-Builders) with documentation and code samples!
-
-## Alternate Viewers
-
-### Preview.app
-
-The Preview.app viewer is very straight-forward. It simply launches Preview.app with the relevant PDF file. Please note that Preview.app *does not* support forward or reverse sync, so you will not have that functionality available. Nevertheless, if you want to avoid installing another PDF viewer, this may be an acceptable option.
-
-### Evince
-
-Strictly speaking, of course, Evince is the default viewer on Linux and its behavior is mostly described above. However, there is one feature that's been added that's unique to Evince. If the `bring_evince_forward` setting in the `viewer_settings` block is set to `true` and `keep_focus` remains set to `true`, Evince will first be brought to the foreground and then focus will be returned ST. 
-
-### Okular
-
-The Okular viewer is quite similar to the Evince viewer and should work out of the box. However, for forward sync (i.e. from Sublime to Okular) to work properly, the PDF document *must* be opened in Okular's unique session. If it is not, each forward sync command will open a new copy of the PDF. This also means that you can only have a single PDF document opened by LaTeXTools at a time. If, when the Okular viewer is run, you get a message which reads `There's already a unique Okular instance running. This instance won't be the unique one.`, you will need to adjust your `sync_wait` settings, increasing the value until the error stops. See the [Linux](#linux2) platform settings.
-
-### Zathura
-
-Zathura will mostly work out of the box. However, under some circumstances, Zathura may not properly gain focus if you have set `keep_focus` to `false` or set the toggle to `Focus PDF`. To ensure that the focus ends up on Zathura, you will have to install either [`wmctrl`](https://sites.google.com/site/tstyblo/wmctrl) or [`xodotool`](http://www.semicomplete.com/projects/xdotool/), which should be available through your package manager. You can, of course, install both.
-
-### Command Viewer
-
-Some support for other viewers is provided via the `command` viewer, which allows the execution of arbitrary commands to view a pdf or perform a forward search.
-
-Using the command viewer requires that you configure the command(s) to be run in the platform-specific part of the `viewer_settings` block in your LaTeXTools preferences. There are three commands available:
-
- * `forward_sync_command`: the command to executing a forward search (`ctrl + l, j` or `cmd + l, j`).
- * `view_command`: the command to simply view the PDF document.
-
-Of these, on `view_command` needs to be specified, though you will not have forward search capabilities unless you specify a `forward_sync_command` as well.
-
-The following variables will be substitued with appropriate values inside your commands:
-
-|Variable|Description|
-|---------------------|--------------------------------------------------------|
-|`$pdf_file`          | full path of PDF file, e.g. _C:\\Files\\document.pdf_|
-|`$pdf_file_name`     | name of the PDF file, e.g. _document.pdf_|
-|`$pdf_file_ext`      | extension of the PDF file, e.g. _pdf_|
-|`$pdf_file_base_name`| name of the PDF file without the extension, e.g. _document_|
-|`$pdf_file_path`     | full path to directory containing PDF file, e.g. _C:\\Files_|
-|`$sublime_binary`    | full path to the Sublime binary|
-
-In addition, the following variables are available for the `forward_sync_command` only:
-
-|Variable|Description|
-|---------------------|--------------------------------------------------------|
-|`$src_file`          | full path of the tex file, e.g. _C:\\Files\\document.tex_|
-|`$src_file_name`     | name of the tex file, e.g., _document.tex_|
-|`$src_file_ext`      | extension of the tex file, e.g. _tex_|
-|`$src_file_base_name`| name of the tex file without the extension, e.g. _document_|
-|`$src_file_path`     | full path to directory containing tex file, e.g. _C:\\Files_|
-|`$line`              | line to sync to|
-|`$col`               | column to sync to|
-
-If none of these variables occur in the command string, the `$pdf_file` will be appended to the end of the command.
-
-Commands are executed in the `$pdf_file_path`, i.e., the folder containing the `$pdf_file`.
-
-For example, you can use the command viewer to support Okular with the following settings:
-
-```json
-{
-	"viewer": "command",
-
-	"viewer_settings": {
-		"linux": {
-			"forward_sync_command": "okular --unique $pdf_file#src:$line$src_file",
-			"view_command": "okular --unique"
-		}
-	}
-}
-```
-
-## LaTeXTools Cache
-
-LaTeXTools uses a cache to store relevant information about your document and improve the performance of commands. The cache is made up of a series of files. Where these files are stored depends on your settings. By default, we try to keep them invisible, so they are stored in the Sublime cache path. However, by changing the `hide_local_cache` setting, you can have them stored in a hidden folder in the same directory as your tex root.
-
-The local cache also has a lifespan, after which it will be invalidated. The lifespan starts when the first entry is inserted in the cache and the whole cache will be deleted after the lifespan. This can be set in the `local_cache_life_span` setting. The format is `"X d X h X m X s"`, where `X` is a natural number `s` stands for seconds, `m` for minutes, `h` for hours, and `d` for days. Missing fields will be treated as 0 and white-spaces are optional. Hence you can write `"1 h 30 m"` to refresh the cached data every one and a half hours. If you use `"infinite"` the cache will not be invalidated automatically. A lower lifespan will produce results, which are more up to date. However it requires more recalculations and might decrease the performance.
-
-
-## Troubleshooting
-
-### System Check
-
-To aid in troubleshooting a range of issues, we have added a feature that wil check your current system setup to give you an idea of what your current configuration looks like to LaTeXTools. In particular, it tests for key environment variables, the availability of key executables, the selected builder and the selected viewer. This command can be run by invoking **LaTeXTools: Check system** from the **Command Palette**. If it is run with a LaTeX document as the visible window, the information provided will reflect the settings for the current project.
-
-### Path issues
-
-Many LaTeXTools problems are path-related. The `LaTeXTools.sublime-settings` file attempts to set up default path locations for MiKTeX, TeXLive and MacTeX, but these are not guaranteed to cover all possibilities. Please let me know if you have any difficulties.
-
-On Mac OS X, just having your `$PATH` set up correctly in a shell (i.e., in Terminal) does *not* guarantee that things will work when you invoke commands from ST. If something seems to work when you invoke `pdflatex` or `latexmk` from the Terminal, but building from within ST fails, you most likely have a path configuration issue. One way to test this is to launch ST from the Terminal, typing
-
-	/Applications/Sublime Text.app/Contents/SharedSupport/bin/subl
-
-(and then Return; this is for ST23of course) at the prompt. If things do work when you run ST this way, but they fail if you launch ST from the Dock or the Finder, then there is a path problem. From the Terminal, type
-
-	echo $PATH
-
-and take note of what you get. Then, run ST from the Dock or Finder, open the console (with ``Ctrl+ ` ``) and type
-	
-	import os; os.environ['PATH']
-
-and again take note of what you see in the output panel (right above the line where you typed the above command). Finally, look at the `texpath` keyword in the `osx` section of the `LaTeXTools.sublime-settings` file  For things to work, every directory that you see listed from the Terminal must be either in the list displayed when you type the `import os...` command in the ST console, or else it must be explicitly specified in the `texpath` setting found in `LaTeXTools.sublime-settings`. If this is not the case, add the relevant paths to the `texpath` setting and *please let me know*, so I can decide whether to add the path specification to the default build file. Thanks!
-
-On Linux, do note that your login shell may be different from the shell that launched Sublime Text. This can mean that LaTeXTools does not inherit your `$PATH` correctly, particularly if you modify your `$PATH` in `.bash_profile` or `.bashrc` or other, shell-specific files (X Windows is run via `/bin/sh` rather than `/bin/bash`). If you have a similar problem, follow the same procedure as above, although you should launch the `sublime_text` executable from a shell.
-
-### Non-ASCII characters and spaces in path and file names ###
-
-Another *significant* source of issues are **Unicode characters in path and file names**. On TeXLive-based platforms, LaTeXTools tries to handle these by telling `latexmk` to `cd` to each source file's directory before running `pdflatex`. This seems to help some. However, things seem to vary by platform and locale, so I cannot make any guarantees that your Unicode path names will work. Keep in mind that TeX itself has issues with Unicode characters in file names (as a quick Google search will confirm).
-
-Spaces in paths and file names *are* supported. As far as I know, the only limitation has to do with multifile documents: the root document's file name cannot contain spaces, or the `%!TEX = <name>` directive will fail. I may fix this at some point, but for now it is a limitation.
-
-### Compilation hangs on Windows
-
-On Windows, sometimes a build seems to succeed, but the PDF file is not updated. This is most often the case if there is a stale pdflatex process running; a symptom is the appearence of a file with extension `.synctex.gz(busy)`. If so, launch the Task Manager and end the `pdflatex.exe` process; if you see a `perl.exe` process, end that, too. This kind of behavior is probably a bug: LaTeXTools should be able to see that something went wrong in the earlier compilation. So, *please let me know*, and provide me with as much detail as you can (ideally, with a test case). Thanks!
-
-### Log parsing issues, and good vs. bad path/file names (again!)
->>>>>>> a549e3de
-
-Please read the [installation instructions](#) carefully to ensure you get up and running as quickly as possible. Help for troubleshooting common issues can be found in the [Troubleshooting](#troubleshooting) section at the end of this README. For other bugs, issues or to request new features, please get in touch with us via [Github](https://github.com/SublimeText/LaTeXTools).
-
-**Please** [search for existing issues and pull requests](https://github.com/SublimeText/LaTeXTools/issues/?q=is%3Aopen) before [opening a new issue](https://github.com/SublimeText/LaTeXTools/issues/new).
-
-## Acknowldegements
-
-Additional contributors (*thank you thank you thank you*): first of all, Wallace Wu and Juerg Rast, who contributed code for multifile support in ref and cite completions, "new-style" ref/cite completion, and project file support. Also, skuroda (Preferences menu), Sam Finn (initial multifile support for the build command); Daniel Fleischhacker (Linux build fixes), Mads Mobaek (universal newline support), Stefan Ollinger (initial Linux support), RoyalTS (aka Tobias Schidt?) (help with bibtex regexes and citation code, various fixes), Juan Falgueras (latexmk option to handle non-ASCII paths), Jeremy Jay (basic biblatex support), Ray Fang (texttt snippet), Ulrich Gabor (tex engine selection and cleaning aux files), Wes Campaigne and 'jlegewie' (ref/cite completion 2.0!). **Huge** thanks to Daniel Shannon (aka phyllisstein) who first ported LaTeXTools to ST3. Also thanks for Charley Peng, who has been assisting users and generating great pull requests; I'll merge them as soon as possible. Also William Ledoux (various Windows fixes, env support), Sean Zhu (find Skim.app in non-standard locations), Maximilian Berger (new center/table snippet), Lucas Nanni (recursively delete temp files), Sergey Slipchenko (`$` auto-pairing with Vintage), btstream (original fill-all command; LaTeX-cwl support), Richard Stein (auto-hide build panel, jump to included tex files, LaTeX-cwl support config, TEX spellcheck support, functions to analyze LaTeX documents, cache functionality, multiple cursor editing), Dan Schrage (nobibliography command), PoByBolek (more biblatex command), Rafael Lerm (support for multiple lines in `\bibliography` commands), Jeff Spencer (override keep_focus and forward_sync via key-binding), Jonas Malaco Filho (improvements to the Evince scripts), Michael Bar-Sinai (bibtex snippets).
-
+# LateXTools: A LaTeX Plugin for Sublime Text 2 and 3
+
+by Ian Bacher, Marciano Siniscalchi, and Richard Stein
+
+Marciano's blog:
+<http://tekonomist.wordpress.com>
+
+*Latest revision:* v3.12.4 (2016-11-02).
+
+[![Package Control](https://img.shields.io/packagecontrol/dm/LaTeXTools.svg?maxAge=2592000)]()
+
+*Headline features*:
+
+- Live-preview math equations while writing them (ST3 only)
+- Hover over included graphics to show them in a popup (ST3 only)
+- LaTeX build variants (`C-shift-b`) now supports alternative and more flexible builders
+- Jump to label usages are added to jump-to-anywhere
+- Added a command to search for LaTeX-commands in the whole document 
+- Added support for the glossary package
+- Improvements in CWL completions for environments
+- Added a command to check your system setup
+
+## Overview
+
+This plugin provides several features that simplify working with LaTeX files:
+
+* The ST build command takes care of compiling your LaTeX source to PDF using `texify` (Windows/MikTeX) or `latexmk` (OSX/MacTeX, Windows/TeXlive, Linux/TeXlive). Then, it parses the log file and lists errors and warning. Finally, it launches the PDF viewer and, on supported viewers ([Sumatra PDF](http://sumatrapdfreader.org/free-pdf-reader.html) on Windows, [Skim](http://skim-app.sourceforge.net/) on OSX, and [Evince](https://wiki.gnome.org/Apps/Evince) on Linux by default) jumps to the current cursor position.
+* Forward and inverse search with the named PDF previewers is fully supported
+* Fill everything including references, citations, packages, graphics, figures, etc.
+* Plugs into the "Goto anything" facility to make jumping to any section or label in your LaTeX file(s)
+* Smart command completion for a variety of text and math commands
+* Additional snippets and commands are also provided
+* Fully customizable build command
+* Fully customizable PDF viewers
+* Full support for project files and multi-file documents
+* Easily view package documentation
+* Word counts
+
+## Requirements and Setup
+
+The easiest way to install LaTeXTools is via [Package Control](https://packagecontrol.io/). See [the Package Control installation instructions](https://packagecontrol.io/installation) for details on how to set it up (it's very easy.) Once you have Package Control up and running, invoke it (via the **Command Palette** from the Tools menu, or from Preferences), select the **Install Package** command, and find **LaTeXTools**.
+
+If you prefer a more hands-on approach, you can always clone the git repository, or else just grab this plugin's .zip file from GitHub and extract it to your Packages directory (you can open it easily from ST, by clicking on **Preferences > Browse Packages**). Then, (re)launch ST. Please note that if you do a manual installation, the Package **must** be named **LaTeXTools**.
+
+Finally, you'll need to have a working TeX installation and a PDF viewer. LaTeXTools supports [MacTeX](https://www.tug.org/mactex/), [MiKTeX](http://www.miktex.org/) and [TeXLive](https://www.tug.org/texlive/) as TeX systems and [Skim](http://skim-app.sourceforge.net/), [Sumatra PDF](http://sumatrapdfreader.org/free-pdf-reader.html), [Evince](https://wiki.gnome.org/Apps/Evince), [Okular](https://okular.kde.org/), and [Zathura](https://pwmt.org/projects/zathura/) as PDF viewers. For detailed instructions on how to set these up, please see [our online documentation](#)!
+
+## Bugs, issues & feature requests
+
+Please read the [installation instructions](#) carefully to ensure you get up and running as quickly as possible. Help for troubleshooting common issues can be found in the [Troubleshooting](#troubleshooting) section at the end of this README. For other bugs, issues or to request new features, please get in touch with us via [Github](https://github.com/SublimeText/LaTeXTools).
+
+**Please** [search for existing issues and pull requests](https://github.com/SublimeText/LaTeXTools/issues/?q=is%3Aopen) before [opening a new issue](https://github.com/SublimeText/LaTeXTools/issues/new).
+
+## Acknowldegements
+
+Additional contributors (*thank you thank you thank you*): first of all, Wallace Wu and Juerg Rast, who contributed code for multifile support in ref and cite completions, "new-style" ref/cite completion, and project file support. Also, skuroda (Preferences menu), Sam Finn (initial multifile support for the build command); Daniel Fleischhacker (Linux build fixes), Mads Mobaek (universal newline support), Stefan Ollinger (initial Linux support), RoyalTS (aka Tobias Schidt?) (help with bibtex regexes and citation code, various fixes), Juan Falgueras (latexmk option to handle non-ASCII paths), Jeremy Jay (basic biblatex support), Ray Fang (texttt snippet), Ulrich Gabor (tex engine selection and cleaning aux files), Wes Campaigne and 'jlegewie' (ref/cite completion 2.0!). **Huge** thanks to Daniel Shannon (aka phyllisstein) who first ported LaTeXTools to ST3. Also thanks for Charley Peng, who has been assisting users and generating great pull requests; I'll merge them as soon as possible. Also William Ledoux (various Windows fixes, env support), Sean Zhu (find Skim.app in non-standard locations), Maximilian Berger (new center/table snippet), Lucas Nanni (recursively delete temp files), Sergey Slipchenko (`$` auto-pairing with Vintage), btstream (original fill-all command; LaTeX-cwl support), Richard Stein (auto-hide build panel, jump to included tex files, LaTeX-cwl support config, TEX spellcheck support, functions to analyze LaTeX documents, cache functionality, multiple cursor editing), Dan Schrage (nobibliography command), PoByBolek (more biblatex command), Rafael Lerm (support for multiple lines in `\bibliography` commands), Jeff Spencer (override keep_focus and forward_sync via key-binding), Jonas Malaco Filho (improvements to the Evince scripts), Michael Bar-Sinai (bibtex snippets).
+
 *If you have contributed and I haven't acknowledged you, email me!*