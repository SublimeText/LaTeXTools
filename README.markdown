--- conflicted
+++ resolved
@@ -1,500 +1,60 @@
-# LateXTools: A LaTeX Plugin for Sublime Text 2 and 3
-
-by Ian Bacher, Marciano Siniscalchi, and Richard Stein
-
-**Marciano's blog:**
-<http://tekonomist.wordpress.com>
-
-**Documentation:**
-<https://latextools.readthedocs.io>
-
-*Latest revision:* v3.12.11 (2016-12-04).
-
-[![Package Control](https://img.shields.io/packagecontrol/dm/LaTeXTools.svg?maxAge=2592000)]()
-
-*Headline features*:
-
-- Live-preview math equations while writing them (ST3 only)
-- Hover over included graphics to show them in a popup (ST3 only)
-- LaTeX build variants (`C-shift-b`) now supports alternative and more flexible builders
-- Jump to label usages are added to jump-to-anywhere
-- Added a command to search for LaTeX-commands in the whole document 
-- Added support for the glossary package
-- Improvements in CWL completions for environments
-- Added a command to check your system setup
-
-## Overview
-
-This plugin provides several features that simplify working with LaTeX files:
-
-* The ST build command takes care of compiling your LaTeX source to PDF using `texify` (Windows/MikTeX) or `latexmk` (OSX/MacTeX, Windows/TeXlive, Linux/TeXlive). Then, it parses the log file and lists errors and warning. Finally, it launches the PDF viewer and, on supported viewers ([Sumatra PDF](http://sumatrapdfreader.org/free-pdf-reader.html) on Windows, [Skim](http://skim-app.sourceforge.net/) on OSX, and [Evince](https://wiki.gnome.org/Apps/Evince) on Linux by default) jumps to the current cursor position.
-* Forward and inverse search with the named PDF previewers is fully supported
-* Fill everything including references, citations, packages, graphics, figures, etc.
-* Plugs into the "Goto anything" facility to make jumping to any section or label in your LaTeX file(s)
-* Smart command completion for a variety of text and math commands
-* Additional snippets and commands are also provided
-* Fully customizable build command
-* Fully customizable PDF viewers
-* Full support for project files and multi-file documents
-* Easily view package documentation
-* Word counts
-
-## Requirements and Setup
-
-<<<<<<< HEAD
-The easiest way to install LaTeXTools is via [Package Control](https://packagecontrol.io/). See [the Package Control installation instructions](https://packagecontrol.io/installation) for details on how to set it up (it's very easy.) Once you have Package Control up and running, invoke it (via the **Command Palette** from the Tools menu, or from Preferences), select the **Install Package** command, and find **LaTeXTools**.
-=======
-First, you need to be running Sublime Text 2 or 3 (ST2 and ST3 henceforth, or simply ST to refer to either ST2 or ST3). For ST3, this has been tested against the latest beta builds.
-
-Second, get the LaTeXTools plugin. These days, the easiest way to do so is via [Package Control](https://packagecontrol.io/). See [here](https://packagecontrol.io/installation) for details on how to set it up (it's very easy). Once you have Package Control up and running, invoke it (via the Command Palette from the Tools menu, or from Preferences), select the Install Package command, and look for LaTeXTools.
-
-If you prefer a more hands-on approach, you can always clone the git repository, or else just grab this plugin's .zip file from GitHub and extract it to your Packages directory (you can open it easily from ST, by clicking on **Preferences|Browse Packages**). Then, (re)launch ST. Please note that if you do a manual installation, the Package **must** be named "LaTeXTools".
-
-I encourage you to install Package Control anyway, because it's awesome, and it makes it easy to keep your installed packages up-to-date (see the previously linked page for details). 
-
-Third, follow the OS-specific instructions below.
-
-Finally, look at the section on [Platform-Specific Settings](#platform-specific-settings) and ensure that all your settings are correct. If you are running LaTeXTools for the first time, you may want to run the `LaTeXTools: Reset user settings to default` command from the Command Palette to get an editable copy of the settings file.
-
-### OS X
-
-On **OSX**, you need to be running the [MacTeX](https://www.tug.org/mactex/) distribution (which is pretty much the only one available on the Mac anyway). Just download and install it in the usual way. I have tested MacTeX versions 2010--2014, both 32 and 64 bits; these work fine. MacTeX 2015 also works. On the other hand, MacTeX 2008 does *not* seem to work out of the box (compilation fails), so please upgrade.
-
-We recommend that you also install the [Skim PDF viewer](http://skim-app.sourceforge.net/), as this provides forward and inverse search and is the default viewer that LaTeXTools uses on OS X. If you don't install Skim, please see the section on [Viewers](#viewers) below for details on how to setup a viewer.
-
-#### Setup Skim.app
-
-To configure inverse search, open the Preferences dialog of the Skim.app, select the Sync tab, then:
-
-* uncheck the "Check for file changes" option
-* choose the Sublime Text 2 or Sublime Text 3 preset (yes, Skim now supports both ST2 and ST3 by default!)
-
-In case you are using an old version of Skim, you can always choose the Custom preset and enter (for ST3):
-
-```
-/Applications/Sublime Text.app/Contents/SharedSupport/bin/subl
-```
-
-in the Command field, and `"%file":%line` in the Arguments field. (This is correct as of 7/18/2013; you may want to double-check that ST3 is indeed in `/Applications/Sublime Text.app`; just go to the Applications folder in the Finder. Adapt as needed for ST2).
-
-#### Setup ImageMagick and Ghostscript
-
-If you are using Sublime Text 3 version 3118 or later and want to use the equation preview feature or use the image preview feature for PDFs, EPSs, or PSs, you will need to ensure that Ghostscript 8 or higher is installed and available on the `texpath` defined for your machine. If you installed the full MacTeX distribution, Ghostscript is already included. If you installed the BasicTeX distribution, you will need to install Ghostscript yourself.
-
-If you do not want to use the equation preview feature, change the `preview_math_mode` setting to `"none"` when you are configuring your settings.
-
-Similarly, if you would like to use the image preview feature to view file types not support by SublimeText or Ghostcript (so anything other than PNGs, JPEGs, GIFs, PDFs, EPSs, and PSs), you will need to ensure that ImageMagick is installed on your machine and available on your `texpath`.
-
-If you do not want to use the image preview feature, change the `preview_image_mode` setting to `"none"` when you are configuring your settings.
-
-The easiest way to install Ghostscript or ImageMagick is to use either [Homebrew](http://brew.sh/) or [MacPorts](https://www.macports.org/). Installing should be as simple as typing the relevant command in the Terminal:
-
-|Product|Package Manager|Command|
-|-------|---------------|-------|
-|ImageMagick|Homebrew|`brew install imagemagick`|
-|ImageMagick|Mac Ports|`sudo port install ImageMagick`|
-|Ghostscript|Homebrew|`brew install ghostscript`|
-|Ghostscript|Mac Ports|`sudo port install ghostscript`|
-
-If you do not use Homebrew or MacPorts (and you should), you will need to compile and install binaries from source. The source for Ghostscript can be found [on this page](http://ghostscript.com/download/gsdnld.html) and the source and compilation instructions for ImageMagick can be found [on this page](http://www.imagemagick.org/script/binary-releases.php#macosx).
-
-You can use the **LaTeXTools: Check System** command to verify that these are installed and setup in a place LaTeXTools can find.
-
-#### Setup LaTeXTools
-
-Finally, edit the LaTeXtools settings to make sure that the configuration reflects your preferred TeX distribution. Open the settings from the menu via **Preferences | Package Settings | LaTeXTools | Settings - User** and scroll down to the section titled "Platform settings". Look at the block for your OS, namely `"osx"`. Within that block, verify that the `"texpath"` setting is correct. Note that `"texpath"` **must** include `$PATH` somewhere.
-
-#### Support for BasicTeX
-
-If you don't want to install the entire MacTeX distro, which is pretty big, BasicTeX will also work (of course, as long as the LaTeX packages you need are included). **However**, you need to explicitly add the `latexmk` utility, which is not included by default: from the Terminal, type `sudo tlmgr install latexmk` (you will need to provide your password, assuming you are Administrator on your machine).
-
-#### El Capitan
-
-Sadly, with each OS X release, Apple deviates more and more from established Unix conventions. The latest "innovation" is that, beginning with El Capitan, applications can no longer write to `/usr`. MacTeX 2015 remedies this by creating a link to TeX binaries in `/Library/TeX`. The default LaTeXTools settings file now adds `/Library/TeX/texbin` to the `texpath`. In practice, this means the following.
-
-* If you are running MacTeX 2015 and have *not* customized the `texpath` option in your user settings file, you do not need to take further action.
-
-* If you are running MacTex 2015 and have customized `texpath`, open your user settings file (remember, you can do so from the `Preferences | Package Settings | LaTeXTools` submenu) and add `/Library/TeX/texbin` as the first entry in `texpath`.
-
-* If you are running earlier MacTeX versions, unfortunately you do *not* have the `/Library/TeX/texbin` link at all, so adding that path to `texpath` would not help. You have two options: create the link yourself, or edit the `texpath` option to point to the appropriate directory. Check Section 8 of [this document](https://tug.org/mactex/UpdatingForElCapitan.pdf) for details.
-
-Sorry for the complications. It's not my fault.
-
-### Windows
-
-On **Windows**, both [MikTeX](http://www.miktex.org/) and [TeXLive](https://www.tug.org/texlive/) are supported. Install either of these as usual.
-
-We recommend that you install a version of [Sumatra PDF viewer](http://www.sumatrapdfreader.org/), as this is the only viewer currently supported on Windows. Its very light-weight and supports both forward and inverse search. Just download and install it in the normal way. While LaTeXTools *should* automatically find Sumatra if its installed in the normal way, if you use a portable version or want to ensure LaTeXTools uses a particular version, you should set the `sumatra` setting in the `windows` platform settings (see the section on [platform settings](#platform-specific-settings) below). If you choose not to install SumatraPDF, you might be able to use the `command` viewer to support another PDF viewer. See the [Viewers](#viewer) section below for details.
-
-#### Setup Sumatra
-
-You now need to set up inverse search in Sumatra PDF. However, the GUI for doing this is hidden in Sumatra until you open a PDF file that has actual synchronization information (that is, an associated `.synctex.gz` file): see [here](http://forums.fofou.org/sumatrapdf/topic?id=2026321). If you have one such file, then open it, go to **Settings|Options**, and enter `"C:\Program Files\Sublime Text 2\sublime_text.exe" "%f:%l"` for ST2, and `"C:\Program Files\Sublime Text 3\sublime_text.exe" "%f:%l"` for ST3, as the inverse-search command line (in the text-entry field at the bottom of the options dialog). If you don't already have a file with sync information, you can easily create one: compile any LaTex file you already have (or create a new one) with `pdflatex -synctex=1 <file.tex>`, and then open the resulting PDF file in SumatraPDF. 
-
-As an alternative, you can open a command-line console (run `cmd.exe`), and issue the following command (this assumes that SumatraPDF.exe is in your path; replace 3 with 2 for ST2 of course):
-
-```
-sumatrapdf.exe -inverse-search "\"C:\Program Files\Sublime Text 3\sublime_text.exe\" \"%f:%l\""
-```
-
-I'm sorry this is not straightforward---it's not my fault :-)
-
-#### Setup ImageMagick and Ghostscript
-
-If you are using Sublime Text 3 version 3118 or later and want to use the equation preview feature or use the image preview feature for PDFs, EPSs, or PSs, you will need to ensure that Ghostscript 8 or higher is installed and available on the `texpath` defined for your machine.
-
-If you do not want to use the equation preview feature, change the `preview_math_mode` setting to `"none"` when you are configuring your settings.
-
-To install and setup Ghostcript:
-
-* If you are using MiKTeX, LaTeXTools should automatically find the MiKTeX Ghostscript install, provided MiKTeX is available on your `PATH` system variable or via the LaTeXTools `texpath` setting.
-* If you are using TeXLive and you installed the default profile, you should already have Ghostscript installed in `<drive>:path\to\texlive\<year>\tlpkg\tlgs\bin`. Make sure this is added to your `PATH` system variable or to the `texpath` when setting up LaTeXTools.
-* If you do not have Ghostscript installed, you can simple download and install the [latest release here](http://ghostscript.com/download/gsdnld.html).
-
-Similarly, if you would like to use the image preview feature to view file types not support by SublimeText or Ghostcript (so anything other than PNGs, JPEGs, GIFs, PDFs, EPSs, and PSs), you will need to ensure that ImageMagick is installed on your machine and available on your `texpath`.
-
-If you do not want to use the image preview feature, change the `preview_image_mode` setting to `"none"` when you are configuring your settings.
-
-To install ImageMagick, download and install a release from [the ImageMagick website](http://www.imagemagick.org/script/binary-releases.php#windows). For the easiest setup, make sure you select the **Add application directory to your system path** option when installing. Otherwise, you will need to either manually add it to your system PATH or add it to your `texpath` setting when setting up LaTeXTools.
-
-You can use the **LaTeXTools: Check System** command to verify that these are installed and setup in a place LaTeXTools can find.
-
-#### Setup LaTeXTools
-
-Finally, edit the LaTeXtools settings to make sure that the configuration reflects your preferred TeX distribution. Open the settings from the menu via **Preferences | Package Settings | LaTeXTools | Settings - User** and scroll down to the section titled "Platform settings". Look at the block for your OS, namely `windows`. Within that block, verify that the `texpath` setting is correct; for MiKTeX, you can leave this empty, i.e., `""`. If you do specify a path, note that it **must** include the system path variable, i.e., `$PATH` (this syntax seems to be OK). Also verify that the `distro` setting is correct: the possible values are `"miktex"` and `"texlive"`.
-
-TeXlive has one main advantage over MikTeX: it supports file names and paths with spaces.
-
-#### `PATH` Issues
-
-Recent versions of MikTeX add themselves to your path automatically, but in case the build system does not work, that's the first thing to check. TeXLive can also add itself to your path.
-
-### Linux
-
-**Linux** support is coming along nicely. However, as a general rule, you will need to do some customization before things work. This is due to differences across distributions (a.k.a. "fragmentation"). Do not expect things to work out of the box.
-
-#### Install TeXLive
-
-You need to install TeXlive. We highly recommend installing the version directly from TUG, which can be found [here](https://www.tug.org/texlive/acquire-netinstall.html) rather than the version included with your distribution, as your distribution may be out of date (maintain a TeX distribution is a time-consuming task).  In particular, if you are on Ubuntu, note that `apt-get install texlive` will get you a working but incomplete setup. For example, it will *not* install `latexmk`, which is essential to LaTeXTools. You need to install it via `apt-get install latexmk`. You can use the **LaTeXTools: Check System** command to ensure that the expected binaries are found.
-
-#### Setup ImageMagick and Ghostscript
-
-If you are using Sublime Text 3 version 3118 or later and want to use the equation preview feature or use the image preview feature for PDFs, EPSs, or PSs, you will need to ensure that Ghostscript 8 or higher is installed and available on the `texpath` defined for your machine.
-
-If you do not want to use the equation preview feature, change the `preview_math_mode` setting to `"none"` when you are configuring your settings.
-
-Similarly, if you would like to use the image preview feature to view file types not support by SublimeText or Ghostcript (so anything other than PNGs, JPEGs, GIFs, PDFs, EPSs, and PSs), you will need to ensure that ImageMagick is installed on your machine and available on your `texpath`. Note that for some image formats, ImageMagick also requires Ghostscript to be installed.
-
-If you do not want to use the image preview feature, change the `preview_image_mode` setting to `"none"` when you are configuring your settings.
-
-If you installed the full TeXLive profile from TUG, you should already have a version of Ghostscript installed. Otherwise, it can simply be installed using your distribution's package manager. ImageMagick should also be available the same way.
-
-Once again, you can use the **LaTeXTools: Check System** command to verify that these are setup in a place LaTeXTools can find.
-
-#### Setup LaTeXTools
-
-Finally, edit the LaTeXtools settings to make sure that the configuration reflects your preferred TeX distribution. Open the settings from the menu via **Preferences | Package Settings | LaTeXTools | Settings - User** and scroll down to the section titled "Platform settings". Look at the block for your OS, namely `"linux"`. Within that block, verify that the `"texpath"` setting is correct. Notice that this **must** include `$PATH` somewhere, or things will not work.
-
-You may also have to set the `command` option in `"builder_settings"`, which tells the builder how to invoke `latexmk`. By default (i.e., if `command` is empty or not given) it is `["latexmk", "-cd", "-e", "-f", "-pdf", "-interaction=nonstopmode", "-synctex=1"]`.
-
-If you customize the command to include a custom PDF command, users have reported the following possible issues and fixes (thanks!), so if you get a "Cannot compile!" error, try the following:
-
-* some distros do *not* want a space before and after the `=` in `$pdflatex = %E`. But some *do* want the space there (sigh!)
-* sometimes `latexmk` is not on the `PATH`, or the path is not correctly picked up by ST. In this case, instead of `"latexmk"`, use `"/usr/bin/latexmk"` or wherever `latexmk` is in your system. 
-* some distros require quoting the `$pdflatex` assignment, as in `"$pdflatex = \"'%E -interaction=nonstopmode -synctex=1 %S %O'\""`
-
-There are several variants to deal with; each distro is a little bit different, so there are basically no universal defaults. There's not much I can do about it. Good luck!
-
-Also, to get inverse search working on ST3, make sure you set the `sublime` option in `LaTeXTools.sublime-settings` correctly; the Ubuntu package from the ST web page uses `subl`, but check from the command line first.
-
-#### Setup Evince
-
-By default LaTeXTools assumes you are using Evince (Document Viewer) as your PDF viewer. Support is also available for Okular and other viewers that can be run via the command line. See the section on [Viewers](#viewers) below for details on how to setup other viewers. 
-
-If you opt to use Evince, which is installed by default on Ubuntu and any distro that provides the Gnome desktop. Please note that you will also need to have the Python `dbus` bindings installed for your system version of Python. If you use a Gnome desktop, this is likely already installed, but if not, you will need to install it using your distro's package manager. In particular, it's been reported not to be installed by Arch Linux by default. Backward and forward search Work For Me (TM). Hopefully they will work for you, too, but let me know if this is not the case.
-
-## General Features
-
-### Project Files
-
-**Project files** are fully supported! You should consult the [subsection on project-specific settings](#project-specific-settings) for further details.
-
-### Multi-file documents
-
-**Multi-file documents** are supported as follows. If the first line in the current file consists of the text `%!TEX root = <master file name>`, then tex & friends are invoked on the specified master file, instead of the current one. Note: the only file that gets saved automatically is the current one. Also, the master file name **must** have a valid tex extension (i.e., one configured in the `tex_file_exts` settings), or it won't be recognized. 
-
-As an alternative, to using the `%!TEX root = <master file name>` syntax, if you use a Sublime project, you can set the `TEXroot` option (under `settings`):
-	
-```json
-{
-	... <folder-related settings> ...
-
-	"settings": {
-		"TEXroot": "yourfilename.tex"
-	}
-}
-```
-
-Note that if you specify a relative path as the `TEXroot` in the project file, the path is determined *relative to the location of the project file itself*. It may be less ambiguous to specify an absolute path to the `TEXroot` if possible.
-
-### Previewing
-
-**For technical reasons, all preview functions are only available in Sublime Text Build 3118 and newer.**
-
-LaTeXTools has the ability to preview parts of the document using phantoms or popups. These functions rely on [Ghostscript](http://www.ghostscript.com/) and [ImageMagick](http://www.imagemagick.org) being installed and available on your `texpath`.
-
-#### Math-Live preview
-
-While editing math equations this will preview the result using phantoms.
-By default this will only preview the currently edited environment, but you can also preview all math environments.
-
-#### Preview images
-
-You can preview images included via the `\includegraphics` command.
-By default you can just hover over the image and a popup will appear to show the image.
-You can click on buttons to open the image or the folder, which contains the image.
-It is also possible to show all images at once via phantoms.
-
-### Spell-checking
-
-LaTeXTools parses the `%!TEX spellcheck` directive to set the language for the spell-checker integrated in Sublime Text. The [Dictionaries](https://github.com/titoBouzout/Dictionaries) package is recommended and supported. If you have additional dictionaries, you can add them using the `tex_spellcheck_paths` setting, which is a mapping from the locales to the dictionary paths. Each locale must be lowercase and use only a hyphen as a separator. The dictionary paths must be compatible with those used by Sublime Text's spell-checker. For example `{"en-us": "Packages/Language - English/en_US.dic"}` would be a valid value. For more on Sublime Text support for spell checking, see [the relevant online documentation](http://www.sublimetext.com/docs/3/spell_checking.html) and [how to convert hunspell dictionaries to UTF-8](https://github.com/titoBouzout/Dictionaries#iconv-and-encodings).
-
-### Support for non-`.tex` files
-
-LaTeXTools has some degree of support for LaTeX documents that are in files with an extension other than `.tex`. In particular, this feature is designed to work  well with alternative extensions, such as `.ltx`. Other extensions such as `.Rnw` and `.tikz` are supported, but, for now they will be treated as standard LaTeX documents (patches are always welcome!).
-
-This behaviour is controlled through two settings, `tex_file_exts` and `latextools_set_syntax`. For more on these settings, see the documentation on [General Settings](#general-settings).
-
-Note that while the extension detection is used by features of LaTeXTools, including, other features---especially the completions---depend on the syntax of the file being set to `LaTeX` as well.
-
-### Package Documentation
-
-You can consult the documentation for any LaTeX package by invoking the `View Package Documentation` command via the Command Palette (for now). This relies on your system's `texdoc` command.
-
-### Support for Editing Bibliographies
-
-LaTeXTools has some enhanced support for editing either BibTeX or BibLaTeX `.bib` files. Snippet completions are provided for every entry type supported by either BibTeX or BibLaTeX, as are completions for field names. In addition, LaTeXTools provides smart completions for name fields (such as `author`, `editor`, etc.) and crossrefs. When auto-completions are triggered in a name field, a list of all entered names in the current file is presented. Similarly, when auto-completions are triggered in a crossref field, a list of all current entry keys will be provided.
-
-This behaviour is controlled by a single setting, `use_biblatex` (default: `false`), which indicates whether LaTeXTools should use the BibTeX versions of the auto-completions (this is the default behavior) or the BibLaTeX versions of the auto-completions (if `use_biblatex` is set to `true`).
-
-### Caching
-
-LaTeXTools uses a cache to store relevant information about your document and improve the performance of commands. The contents of this cache may become outdated. If a command seems to be returning old data, simply clear the cache using either the command [delete temporary files](#removing-temporary-files-from-build) or the dedicated command to [clear the cache](#clearing-the-cache). For more details on the cache, see the [Cache settings](#cache-settings) section below and the section on the [Cache](#latextools-cache).
-
-## Builder Features
-
-Most of the builder features are controlled through the `LaTeXTools.sublime-settings` file. See, in particular, the [section on builder settings](#builder-settings).
-
-### Default Builder
-
-The default builder (called the `traditional` builder) supports several additional features.
-
-#### TeX Engine Selection
-If the first line of the current file consists of the text `%!TEX program = <program>`, where `program` is `pdflatex`, `lualatex` or `xelatex`, the corresponding engine is selected. If no such directive is specified, `pdflatex` is the default. Multi-file documents are supported: the directive must be in the *root* (i.e. master) file. Also, for compatibility with TeXshop, you can use `TS-program` instead of `program`.
-
-**Note**: for this to work, you must **not** customize the `command` option in `LaTeXTools.sublime-settings`. If you do, you will not get this functionality. Finally, if you use project files, the `program` builder setting can also be customized there, under `settings`.
-
-#### TeX Options
-You can pass command-line options to your engine in two ways (thanks Ian Bacher!). One is to use a `%!TEX options = ...` line at the top of your file. The other is to use the `options` builder setting in your settings file. This can be useful, for instance, if you need to allow shell escape. Finally, if you use project files, the `options` builder setting can also be customized there (again, under `settings`).
-
-#### Output Directory and Auxiliary Directory
-The `--output-directory` and `--aux-directory` flags can be set in several ways:
- * Using a TEX directive, such as `%!TEX output_directory = <path>` near the top of the file.
- * Using the [TeX Options](#tex-options) feature to set `--output-directory` and / or `--aux-directory`.
- * Using the corresponding `output_directory` and `aux_directory` settings detailed in [the settings section](#output-and-auxiliary-directory-settings).
-
-There are three special values that can be used, `<<temp>>` `<<project>>` and `<<cache>>`. Their meaning is the same as that found in the [settings section](#output-and-auxiliary-directory-settings) and they are described there.
-
-**Note**: the `--aux-directory` flag is only implemented by MiKTeX, so the corresponding settings will only be valid if you are using MiKTeX, as indicated by your `distro` setting. To get similar behavior on TeXLive / MacTeX, you can use the `copy_output_on_build` setting described in the [settings section](#output-and-auxiliary-directory-settings) with any of the `output_directory` settings. This will run `pdflatex` / `xelatex` / `lualatex` with the `--output-directory` flag and then copy the resulting PDF to the same directory as your main TeX document.
-
-**Note**: These flags can only be set when using `latexmk` (i.e., the `traditional` builder on OS X and Linux), the `basic` builder or the `script` builder (see below [for documentation on using the script builder](#script-builder)). If you are using `texify` (i.e. the `traditional` builder on MiKTeX) or the simple builder, the `output_directory` and `aux_directory` settings will be ignored.
-
-#### Jobname
-The `--jobname` flag can be set in several ways:
- * Using a TEX directive, such as `%!TEX jobname = <jobname>` near the top of the file.
- * Using the [TeX Options](#tex-options) feature to set `--jobname`
- * Using the corresponding `jobname` setting detailed in [the settings section](#settings).
-
-**Note**: Jobname can only be set when using `latexmk` (i.e., the `traditional` builder on OS X and Linux), the `basic` builder or the `script` builder (see below [for documentation on using the script builder](#script-builder)). If you are using `texify` (i.e. the `traditional` builder on MiKTeX) or the simple builder, the `jobname` setting wil be ignored.
-
-#### Customizing the compilation command
-It is possible to customize the command run by setting the `command` option under Builder Settings. See the section on [Builder Settings](#builder-settings) for details.
-
-**Note**: If you customize the command, the TeX engine selection facility may no longer work because it relies on a specific compilation command. However, if you want to customize or replace `latexmk`/`texify`, you probably know how to select the right TeX engine, so this shouldn't be a concern. Also note that if you are using `latexmk` and you set the `$pdflatex` variable, the TeX options facility will not function, as `latexmk` does not support this.
-
-If you change the compilation command, you are responsible for making it work on your setup. Only customize the compilation command if you know what you're doing.
-
-### Other Builders
-
-If the default builder doesn't meet your needs for any reason, please see the section on [Alternative Builders](#alternative-builders) below.
-
-## Viewers
-
-By default, LaTeXTools supports the following viewers, depending on platform:
- * On OS X, Skim
- * On Windows, Sumatra
- * On Linux, Evince
-
-However, it is possible to use other programs to view PDF files. Currently, there are viewers available for Preview.app, Okular and Zathura. These viewers can be chosen by changing the `"viewer"` setting. See the [Viewer Settings](#viewer-settings) section for details. If you are using an alternate viewer, please see the relevant section under [Alternate Viewers](#alternate-viewers) for any caveats or other instructions. In addition, there is a viewer, called the Command Viewer which can be used to launch a PDF document using the command line.
-
-## Keybindings
-
-Keybindings have been chosen to make them easier to remember, and also to minimize clashes with existing (and standard) ST bindings. I am taking advantage of the fact that ST supports key combinations, i.e. sequences of two (or more) keys. The basic principle is simple:
-
-- **Most LaTeXTools facilities are triggered using `Ctrl+l` (Windows, Linux) or `Cmd+l` (OS X), followed by some other key or key combination**
-
-- Compilation uses the standard ST "build" keybinding, i.e. `Ctrl-b` on Windows and Linux and `Cmd-b` on OS X. So does the "goto anything" facility (though this may change).
-
-For example: to jump to the point in the PDF file corresponding to the current cursor position, use `Ctrl-l, j`: that is, hit `Ctrl-l`, then release both the `Ctrl` and the `l` keys, and quickly type the `j` key (OS X users: replace `Ctrl` with `Cmd`). To wrap the selected text in an `\emph{}` command, use `Ctrl-l, Ctrl-e`: that is, hit `Ctrl-l`, release both keys, then hit `Ctrl-e` (again, OS X users hit `Cmd-l` and then `Cmd-e`). 
-
-`Ctrl-l` (`Cmd-l` on OS X) is the standard ST keybinding for "expand selection to line"; this is **remapped** to `Ctrl-l,Ctrl-l` (`Cmd-l,Cmd-l` on OS X). This is the *only* standard ST keybinding that is affected by the plugin---an advantage of new-style keybindings.
-
-Most plugin facilities are invoked using sequences of 2 keys or key combinations, as in the examples just given. A few use sequences of 3 keys or key combinations.
-
-Henceforth, I will write `C-` to mean `Ctrl-` for Linux or Windows, and `Cmd-` for OS X. You know your platform, so you know what you should use. In a few places, to avoid ambiguities, I will spell out which key I mean.
-
-
-### Compiling LaTeX files
-
-**Keybinding:** `C-b` (standard ST keybinding)
-
-LaTeXTools offers a fully customizable build process. This section describes the default process, also called "traditional" because it is the same (with minor tweaks) as the one used in previous releases. However, see below for how to customize the build process.
-
-The default ST Build command takes care of the following:
-
-* It saves the current file
-* It invokes the tex build command (`texify` for MikTeX; `latexmk` for TeXlive and MacTeX).
-* It parses the tex log file and lists all errors, warnings and, if enabled, bad boxes in an output panel at the bottom of the ST window: click on any error/warning/bad boxes to jump to the corresponding line in the text, or use the ST-standard Next Error/Previous Error commands.
-* It invokes the PDF viewer for your platform and performs a forward search: that is, it displays the PDF page where the text corresponding to the current cursor position is located.
-
-### Selecting Build Variant
-
-**Keybinding:** `C-shift-b` (standard ST3 keybinding)
-
-LaTeXTools offers a range of build variants to select standard build options. These variants can be used to customize the options passed to the LaTeXTools builder, so that you don't need a project file or to use any of the `%!TEX` directives to change, e.g., the build system used. Variants are provided for the supported builders and for the supported programs.
-
-In addition, custom Sublime build files can be created to add your own variants to standard LaTeXTools commands. For more on this, see the section on [Sublime Build Files](#sublime-build-files).
-
-**Note**: The settings provided by build variants *override* settings specified in the file itself or in your settings. This means, for example, if you select a build variant that changes the program, `%!TEX program` directives or `program` settings will be ignored. If you want to return LaTeXTools back to its default behavior, please select the **LaTeX** build variant.
-
-### Toggling window focus following a build ###
-
-**Keybinding:** `C-l,t,f` (yes, this means `C-l`, then `t`, then `f`)
-
-By default, after compilation, the focus stays on the ST window. This is convenient if you like to work with the editor and PDF viewer window open side by side, and just glance at the PDF output to make sure that all is OK. If however the editor and viewer windows overlap (e.g. if you have a small screen), you may prefer the viewer window to get the focus (i.e. become the foremost window) after compiling. To this end, you can use the `toggle_focus` command to change this behavior. The first time you invoke this command, the focus will shift to the viewer window after compiling the current file; if you invoke the command again, the post-compilation focus reverts to the editor window. Every time you invoke `toggle_focus`, a message will appear in the status bar.
-
-You can change the default focus behavior via the `keep_focus` option: see the "Settings" section below.
-
-### Toggling PDF syncing (forward search) following a build
-
-**Keybinding:** `C-l,t,s`
-
-By default, after compilation, LaTeXTools performs a 'forward search' so that the PDF viewer shows the point in the PDF file corresponding to the current cursor position in ST (by the way, you can trigger a forward search at any other time, not just when you are compiling: see below). If for whatever reason you don't like this behavior, you can turn it off using the `toggle_fwdsync` command. As for `toggle_focus`, a message will appear in the status bar to reflect this.
-
-You can also change the default sync behavior via the `forward_sync` option: see the "Settings" section below.
-
-### Checking the status of toggles and defaults
-
-**Keybinding:** `C-l,t,?`
-
-This opens a quick panel displaying the current toggle values and their corresponding default settings. Selecting an entry in the quick panel will toggle the value (turning the feature on or off).
-
-### Removing temporary files from build
-
-**Keybinding:** `C-l,backspace`
-
-This deletes all temporary files from a previous build (the PDF file is kept). Subfolders are traversed recursively. This command also clears the [LaTeXTools cache](#latextools-cache).
-
-Two settings allow you to fine-tune the behavior of this command. `temp_files_exts` allows you to specify which file extensions should be considered temporary, and hence deleted. `temp_files_ignored_folders` allows you to specify folders that should not be traversed. A good example are `.git` folders, for people who use git for version control.
-
-**Note**: If you use any of the special values with the output directory or auxiliary directory feature, the above is ignored, and the entire directory is simply deleted. If you are using the auxiliary directory feature *without* using an output directory, the auxiliary directory will be cleared and the normal process will be run.
-
-### Clearing the cache
-
-**Keybinding:** `C-l,C-d,C-c`
-
-This clears the [LaTeXTools cache](#latextools-cache). It is useful if the LaTeXTools cache information gets too out of date, but you want to maintain the LaTeX build files, such as `.aux`.
-
-### Show the build panel
-
-**Keybinding:** `shift+escape`
-
-This will show the LaTeXTools build panel, including any messages from the previous build.
-
-### Forward and Inverse Search
-
-**Keybinding:** `C-l,j` (for forward search; inverse search depends on the previewer)
-
-When working in an ST view on a TeX document, `C-l,j` will display the PDF page where the text corresponding to the current cursor position is located; this is called a "forward search". The focus is controlled by the `C-l,t,f` toggle setting and the `keep_focus` option.
-
-If you are viewing a PDF file, then hitting `CMD+Shift+Click` in Skim (OSX), double-clicking in Sumatra (Windows), or hitting `Ctrl+click` in Evince (Linux) will bring you to the location in the source tex file corresponding to the PDF text you clicked on. This is called "inverse search".
-
-To open a PDF file without performing a forward search, use `C-l,v`.
-
-For support of forward and inverse search in other viewers, see the viewer section below.
-
-### References and Citations
-
-**Keybinding:** *autotriggered* by default (see below). Otherwise, `C-l,x` for 'cross-reference,' `C-l,C-f`, or `C-l,C-alt-f` (via the Fill Helper facility: see below). These are fully equivalent ways of invoking ref/cite completions.
-
-The basic idea is to help you insert labels in `\ref{}` commands and bibtex keys in `\cite{}` commands. The appropriate key combination shows a list of available labels or keys, and you can easily select the appropriate one. Full filtering facilities are provided. 
-
-**Notes**: 
-
-1. In order to find all applicable labels and bibtex keys, the plugin looks at the **saved** file. So, if you invoke this command and do not see the label or key you just entered, perhaps you haven't saved the file.
-
-2. Only bibliographies in external `.bib` files are supported: no `\bibitem...`. Sorry. It's hard as it is. 
-
-3. Multi-file documents are fully supported.
-
-Now for the details. (Many of these features were contributed by Wes Campaigne and jlewegie, whom I thank profusely.)
-
-By default, as soon as you type, for example, `\ref{` or `\cite{`, a quick panel is shown (this is the fancy drop-down list ST displays at the top of the screen), listing, respectively, all the labels in your files, or all the entries in the bibliographies you reference your file(s) using the `\bibliography{}` command. This is the default *auto-trigger* behavior, and it can be a big time saver. You can, however, turn it off, either temporarily using a toggle, or permanently by way of preference settings: see below. Once the quick panel is shown, you can narrow down the entries shown by typing a few characters. As with any ST quick panel, what you type will be fuzzy-matched against the label names or, for citations, the content of the first displayed line in each entry (by default, the author names, year of publication, short title and citation key: see below). This is *wildly* convenient, and one of the best ST features: try it!
-
-If auto-triggering is off, when you type e.g. `\ref{`, ST helpfully provides the closing brace, leaving your cursor between the two braces. Now, you need to type `C-l,x` to get the quick panel  showing all labels in the current file. You can also type e.g. `\ref{aa` [again, the closing brace is provided by ST], then `C-l, x`, and LaTeXTools will show a list of labels that fuzzy-match the string `aa`. 
-
-In either case, you then select the label you want, hit Return, and LaTeXTools inserts the **full ref command**, as in `\ref{my-label}`. The LaTeX command `\eqref` works the same way.  Citations from bibtex files are also supported in a similar way. Use `\cite{}`,  `\citet{}`,  `\citeyear{}` etc.
-
-One often needs to enter **multiple citations**, as e.g. in `\cite{paper1,paper2}`. This is easy to do: either cite the first paper, e.g. `\cite{paper1}` and then, *with your cursor immediately before the right brace*, type a comma (`,`). Again, the default auto-trigger behavior is that the quick panel with appear, and you can select the second paper. If auto-trigger is off, then you enter the comma, then use the shortcut `C-l,x` to bring up the quick panel (note: you *must* add the comma before invoking the shortcut, or you won't get the intended result). Of course, you can enter as many citations as you want.
-
-The display of bibliographic entries is *customizable*. There is a setting, `cite-panel-format`, that controls exactly what to display in each of the two lines each entry gets in the citation quick panel. Options include author, title, short title, year, bibtex key, and journal. This is useful because people may prefer to use different strategies to refer to papers---author-year, short title-year, bibtex key (!), etc. Since only the first line in each quick panel entry is searchable, how you present the information matters. The default should be useful for most people; if you wish to change the format, check the `LaTeXTools.sublime-settings` file for detailed information. (As usual, copy that file to the `User` directory and edit your copy, not the original).
-
-Thanks to recent contributed code, **multi-file documents** are *fully supported*. LaTeXTools looks for references, as well as `\bibliography{}` commands, in the root file and in all recursively included files. Please see the information on [**Multi-file documents**](#multi-file-documents) in the section on [**General Features**](#general-features) for details on how to setup multi-file documents.
-
-LaTeXTools now also looks `\addbibresource{}` commands, which provides basic compatibility with biblatex.
-
-#### Old-style, deprecated functionality
-
-**For now**, completions are also injected into the standard ST autocompletion system. Thus, if you hit `Ctrl-space` immediately after typing, e.g., `\ref{}`, you get a drop-down menu at the current cursor position (not a quick-panel) showing all labels in your document. However, the width of this menu is OK for (most) labels, but not really for paper titles. In other words, it is workable for references, but not really for citations. Furthermore, there are other limitations dictated by the ST autocompletion system. So, this is **deprecated**, and I encourage you to use auto-trigger mode or the `C-l,x` or `C-l,C-f` keybindings instead.
-
-### Forcing Citations and References
-
-**Keybinding**: `C-l,alt-x,c` (citations) or `C-l,alt-x,r` (refs)
-
-In some cases, it may be desirable to forcibly insert a citation key or label, i.e., if LaTeXTools does not automatically understand the command you are using. In such circumstances, you can use these keybindings to forcibly insert either a citation or reference at the cursor position. Note that the current word won't be overridden and any open brackets will not be completed if either of these options are used.
-
-### Toggle auto trigger mode on/off
-
-**Keybinding:** `C-l,t,a,r` for references; `C-l,t,a,c` for citations; `C-l,t,a,f` for input files; `C-l,t,a,e` for environments; `C-l,t,a,b` for smart brackets
-
-These toggles work just like the sync and focus toggles above. Indeed, `C-l,t,?` will now also display the status of the auto trigger toggles. Check the status bar for feedback (i.e. to see what the current state of the toggle is), but remember the message stays on for only a few seconds. `C-l,t,?` is your friend.
-
-### Fill Helper: filling in package and file names automatically
-
-**Keybinding:** *autotriggered* by default (see below). Otherwise, `C-l,C-f` or `C-l,C-alt-f` (see below).
->>>>>>> b46f5f6f
-
-If you prefer a more hands-on approach, you can always clone the git repository, or else just grab this plugin's .zip file from GitHub and extract it to your Packages directory (you can open it easily from ST, by clicking on **Preferences > Browse Packages**). Then, (re)launch ST. Please note that if you do a manual installation, the Package **must** be named **LaTeXTools**.
-
-Finally, you'll need to have a working TeX installation and a PDF viewer. LaTeXTools supports [MacTeX](https://www.tug.org/mactex/), [MiKTeX](http://www.miktex.org/) and [TeXLive](https://www.tug.org/texlive/) as TeX systems and [Skim](http://skim-app.sourceforge.net/), [Sumatra PDF](http://sumatrapdfreader.org/free-pdf-reader.html), [Evince](https://wiki.gnome.org/Apps/Evince), [Okular](https://okular.kde.org/), and [Zathura](https://pwmt.org/projects/zathura/) as PDF viewers. For detailed instructions on how to set these up, please see [our online documentation](http://latextools.readthedocs.io/en/latest/install/)!
-
-## Bugs, issues & feature requests
-
-Please read the [installation instructions](http://latextools.readthedocs.io/en/latest/install/) carefully to ensure you get up and running as quickly as possible. Help for troubleshooting common issues can be found in the [Troubleshooting](#troubleshooting) section at the end of this README. For other bugs, issues or to request new features, please get in touch with us via [Github](https://github.com/SublimeText/LaTeXTools).
-
-**Please** [search for existing issues and pull requests](https://github.com/SublimeText/LaTeXTools/issues/?q=is%3Aopen) before [opening a new issue](https://github.com/SublimeText/LaTeXTools/issues/new).
-
-## Acknowldegements
-
-Additional contributors (*thank you thank you thank you*): first of all, Wallace Wu and Juerg Rast, who contributed code for multifile support in ref and cite completions, "new-style" ref/cite completion, and project file support. Also, skuroda (Preferences menu), Sam Finn (initial multifile support for the build command); Daniel Fleischhacker (Linux build fixes), Mads Mobaek (universal newline support), Stefan Ollinger (initial Linux support), RoyalTS (aka Tobias Schidt?) (help with bibtex regexes and citation code, various fixes), Juan Falgueras (latexmk option to handle non-ASCII paths), Jeremy Jay (basic biblatex support), Ray Fang (texttt snippet), Ulrich Gabor (tex engine selection and cleaning aux files), Wes Campaigne and 'jlegewie' (ref/cite completion 2.0!). **Huge** thanks to Daniel Shannon (aka phyllisstein) who first ported LaTeXTools to ST3. Also thanks for Charley Peng, who has been assisting users and generating great pull requests; I'll merge them as soon as possible. Also William Ledoux (various Windows fixes, env support), Sean Zhu (find Skim.app in non-standard locations), Maximilian Berger (new center/table snippet), Lucas Nanni (recursively delete temp files), Sergey Slipchenko (`$` auto-pairing with Vintage), btstream (original fill-all command; LaTeX-cwl support), Richard Stein (auto-hide build panel, jump to included tex files, LaTeX-cwl support config, TEX spellcheck support, functions to analyze LaTeX documents, cache functionality, multiple cursor editing), Dan Schrage (nobibliography command), PoByBolek (more biblatex command), Rafael Lerm (support for multiple lines in `\bibliography` commands), Jeff Spencer (override keep_focus and forward_sync via key-binding), Jonas Malaco Filho (improvements to the Evince scripts), Michael Bar-Sinai (bibtex snippets).
-
-*If you have contributed and I haven't acknowledged you, email me!*
+# LateXTools: A LaTeX Plugin for Sublime Text 2 and 3
+
+by Ian Bacher, Marciano Siniscalchi, and Richard Stein
+
+**Marciano's blog:**
+<http://tekonomist.wordpress.com>
+
+**Documentation:**
+<https://latextools.readthedocs.io>
+
+*Latest revision:* v3.12.11 (2016-12-04).
+
+[![Package Control](https://img.shields.io/packagecontrol/dm/LaTeXTools.svg?maxAge=2592000)]()
+
+*Headline features*:
+
+- Live-preview math equations while writing them (ST3 only)
+- Hover over included graphics to show them in a popup (ST3 only)
+- LaTeX build variants (`C-shift-b`) now supports alternative and more flexible builders
+- Jump to label usages are added to jump-to-anywhere
+- Added a command to search for LaTeX-commands in the whole document 
+- Added support for the glossary package
+- Improvements in CWL completions for environments
+- Added a command to check your system setup
+
+## Overview
+
+This plugin provides several features that simplify working with LaTeX files:
+
+* The ST build command takes care of compiling your LaTeX source to PDF using `texify` (Windows/MikTeX) or `latexmk` (OSX/MacTeX, Windows/TeXlive, Linux/TeXlive). Then, it parses the log file and lists errors and warning. Finally, it launches the PDF viewer and, on supported viewers ([Sumatra PDF](http://sumatrapdfreader.org/free-pdf-reader.html) on Windows, [Skim](http://skim-app.sourceforge.net/) on OSX, and [Evince](https://wiki.gnome.org/Apps/Evince) on Linux by default) jumps to the current cursor position.
+* Forward and inverse search with the named PDF previewers is fully supported
+* Fill everything including references, citations, packages, graphics, figures, etc.
+* Plugs into the "Goto anything" facility to make jumping to any section or label in your LaTeX file(s)
+* Smart command completion for a variety of text and math commands
+* Additional snippets and commands are also provided
+* Fully customizable build command
+* Fully customizable PDF viewers
+* Full support for project files and multi-file documents
+* Easily view package documentation
+* Word counts
+
+## Requirements and Setup
+
+The easiest way to install LaTeXTools is via [Package Control](https://packagecontrol.io/). See [the Package Control installation instructions](https://packagecontrol.io/installation) for details on how to set it up (it's very easy.) Once you have Package Control up and running, invoke it (via the **Command Palette** from the Tools menu, or from Preferences), select the **Install Package** command, and find **LaTeXTools**.
+
+If you prefer a more hands-on approach, you can always clone the git repository, or else just grab this plugin's .zip file from GitHub and extract it to your Packages directory (you can open it easily from ST, by clicking on **Preferences > Browse Packages**). Then, (re)launch ST. Please note that if you do a manual installation, the Package **must** be named **LaTeXTools**.
+
+Finally, you'll need to have a working TeX installation and a PDF viewer. LaTeXTools supports [MacTeX](https://www.tug.org/mactex/), [MiKTeX](http://www.miktex.org/) and [TeXLive](https://www.tug.org/texlive/) as TeX systems and [Skim](http://skim-app.sourceforge.net/), [Sumatra PDF](http://sumatrapdfreader.org/free-pdf-reader.html), [Evince](https://wiki.gnome.org/Apps/Evince), [Okular](https://okular.kde.org/), and [Zathura](https://pwmt.org/projects/zathura/) as PDF viewers. For detailed instructions on how to set these up, please see [our online documentation](http://latextools.readthedocs.io/en/latest/install/)!
+
+## Bugs, issues & feature requests
+
+Please read the [installation instructions](http://latextools.readthedocs.io/en/latest/install/) carefully to ensure you get up and running as quickly as possible. Help for troubleshooting common issues can be found in the [Troubleshooting](#troubleshooting) section at the end of this README. For other bugs, issues or to request new features, please get in touch with us via [Github](https://github.com/SublimeText/LaTeXTools).
+
+**Please** [search for existing issues and pull requests](https://github.com/SublimeText/LaTeXTools/issues/?q=is%3Aopen) before [opening a new issue](https://github.com/SublimeText/LaTeXTools/issues/new).
+
+## Acknowldegements
+
+Additional contributors (*thank you thank you thank you*): first of all, Wallace Wu and Juerg Rast, who contributed code for multifile support in ref and cite completions, "new-style" ref/cite completion, and project file support. Also, skuroda (Preferences menu), Sam Finn (initial multifile support for the build command); Daniel Fleischhacker (Linux build fixes), Mads Mobaek (universal newline support), Stefan Ollinger (initial Linux support), RoyalTS (aka Tobias Schidt?) (help with bibtex regexes and citation code, various fixes), Juan Falgueras (latexmk option to handle non-ASCII paths), Jeremy Jay (basic biblatex support), Ray Fang (texttt snippet), Ulrich Gabor (tex engine selection and cleaning aux files), Wes Campaigne and 'jlegewie' (ref/cite completion 2.0!). **Huge** thanks to Daniel Shannon (aka phyllisstein) who first ported LaTeXTools to ST3. Also thanks for Charley Peng, who has been assisting users and generating great pull requests; I'll merge them as soon as possible. Also William Ledoux (various Windows fixes, env support), Sean Zhu (find Skim.app in non-standard locations), Maximilian Berger (new center/table snippet), Lucas Nanni (recursively delete temp files), Sergey Slipchenko (`$` auto-pairing with Vintage), btstream (original fill-all command; LaTeX-cwl support), Richard Stein (auto-hide build panel, jump to included tex files, LaTeX-cwl support config, TEX spellcheck support, functions to analyze LaTeX documents, cache functionality, multiple cursor editing), Dan Schrage (nobibliography command), PoByBolek (more biblatex command), Rafael Lerm (support for multiple lines in `\bibliography` commands), Jeff Spencer (override keep_focus and forward_sync via key-binding), Jonas Malaco Filho (improvements to the Evince scripts), Michael Bar-Sinai (bibtex snippets).
+
+*If you have contributed and I haven't acknowledged you, email me!*