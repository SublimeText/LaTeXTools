--- conflicted
+++ resolved
@@ -1,106 +1,89 @@
-# ST2/ST3 compat
-from __future__ import print_function
-
-import latextools_plugin
-
-import os
-import sublime
-import sys
-
-if sublime.version() < '3000':
-    # we are on ST2 and Python 2.X
-	_ST3 = False
-else:
-	_ST3 = True
-
-DEBUG = False
-
-
-#---------------------------------------------------------------
-# PdfBuilder class
-#
-# Build engines subclass PdfBuilder
-# NOTE: this will have to be moved eventually.
-#
-
-class PdfBuilder(latextools_plugin.LaTeXToolsPlugin):
-	"""Base class for build engines"""
-
-	# Configure parameters here
-	#
-	# tex_root: the full path to the tex root file
-	# output: object in main thread responsible for writing to the output panel
-	# builder_settings : a dictionary containing the "builder_settings" from LaTeXTools.sublime-settings
-	# platform_settings : a dictionary containing the "platform_settings" from LaTeXTools.sublime-settings
-	#
-	# E.g.: self.path = prefs["path"]
-	#
-	# Your __init__ method *must* call this (via super) to ensure that
-	# tex_root is properly split into the root tex file's directory,
-	# its base name, and extension, etc.
-
-<<<<<<< HEAD
-	def __init__(self, tex_root, output, builder_settings, platform_settings):
-		# when this is imported at the head of the file, os.path can
-		# become None. I believe this is due to the Python unloading behaviour
-		# in pre-3.4, but it only appears to manifest itself on Linux
-		# in any case, re-importing is basically harmless
-		import os.path
-
-=======
-	def __init__(self, tex_root, output, engine, options,
-				 tex_directives, builder_settings, platform_settings):
->>>>>>> bc7e8ebc
-		self.tex_root = tex_root
-		self.tex_dir, self.tex_name = os.path.split(tex_root)
-		self.base_name, self.tex_ext = os.path.splitext(self.tex_name)
-		self.output_callable = output
-		self.out = ""
-		self.engine = engine
-		self.options = options
-		self.tex_directives = tex_directives
-		self.builder_settings = builder_settings
-		self.platform_settings = platform_settings
-
-	# Send to callable object
-	# Usually no need to override
-	def display(self, data):
-		self.output_callable(data)
-
-	# Save command output
-	# Usually no need to override
-	def set_output(self, out):
-		if DEBUG:
-			print("Setting out")
-			print(out)
-		self.out = out
-
-	# This is where the real work is done. This generator must yield (cmd, msg) tuples,
-	# as a function of the parameters and the output from previous commands (via send()).
-	# "cmd" is the command to be run, as an array
-	# "msg" is the message to be displayed (or None)
-	# As of now, this function *must* yield at least *one* tuple.
-	# If no command must be run, just yield ("","")
-	# Remember that we are now in the root file's directory
-	def commands(self):
-		raise NotImplementedError()
-
-	# Clean up after ourselves
-	# Only the build system knows what to delete for sure, so give this option
-	# Return True if we actually handle this, False if not
-	#
-	# NOTE: problem. Either we make the builder class persistent, or we have to
-	# pass the tex root again. Need to think about this
-	def cleantemps(self):
-<<<<<<< HEAD
-		return NotImplementedError()
-
-# ensure pdfBuilder is available to any custom builders
-latextools_plugin.add_whitelist_module('pdfBuilder',
-	sys.modules[PdfBuilder.__module__]
-)
-
-=======
-		return False
-
->>>>>>> bc7e8ebc
+# ST2/ST3 compat
+from __future__ import print_function
+
+import latextools_plugin
+
+import os
+import sublime
+import sys
+
+if sublime.version() < '3000':
+    # we are on ST2 and Python 2.X
+	_ST3 = False
+else:
+	_ST3 = True
+
+DEBUG = False
+
+
+#---------------------------------------------------------------
+# PdfBuilder class
+#
+# Build engines subclass PdfBuilder
+# NOTE: this will have to be moved eventually.
+#
+
+class PdfBuilder(latextools_plugin.LaTeXToolsPlugin):
+	"""Base class for build engines"""
+
+	# Configure parameters here
+	#
+	# tex_root: the full path to the tex root file
+	# output: object in main thread responsible for writing to the output panel
+	# builder_settings : a dictionary containing the "builder_settings" from LaTeXTools.sublime-settings
+	# platform_settings : a dictionary containing the "platform_settings" from LaTeXTools.sublime-settings
+	#
+	# E.g.: self.path = prefs["path"]
+	#
+	# Your __init__ method *must* call this (via super) to ensure that
+	# tex_root is properly split into the root tex file's directory,
+	# its base name, and extension, etc.
+	def __init__(self, tex_root, output, engine, options,
+				 tex_directives, builder_settings, platform_settings):
+		self.tex_root = tex_root
+		self.tex_dir, self.tex_name = os.path.split(tex_root)
+		self.base_name, self.tex_ext = os.path.splitext(self.tex_name)
+		self.output_callable = output
+		self.out = ""
+		self.engine = engine
+		self.options = options
+		self.tex_directives = tex_directives
+		self.builder_settings = builder_settings
+		self.platform_settings = platform_settings
+
+	# Send to callable object
+	# Usually no need to override
+	def display(self, data):
+		self.output_callable(data)
+
+	# Save command output
+	# Usually no need to override
+	def set_output(self, out):
+		if DEBUG:
+			print("Setting out")
+			print(out)
+		self.out = out
+
+	# This is where the real work is done. This generator must yield (cmd, msg) tuples,
+	# as a function of the parameters and the output from previous commands (via send()).
+	# "cmd" is the command to be run, as an array
+	# "msg" is the message to be displayed (or None)
+	# As of now, this function *must* yield at least *one* tuple.
+	# If no command must be run, just yield ("","")
+	# Remember that we are now in the root file's directory
+	def commands(self):
+		raise NotImplementedError()
+
+	# Clean up after ourselves
+	# Only the build system knows what to delete for sure, so give this option
+	# Return True if we actually handle this, False if not
+	#
+	# NOTE: problem. Either we make the builder class persistent, or we have to
+	# pass the tex root again. Need to think about this
+	def cleantemps(self):
+		return NotImplementedError()
+
+# ensure pdfBuilder is available to any custom builders
+latextools_plugin.add_whitelist_module('pdfBuilder',
+	sys.modules[PdfBuilder.__module__]
+)