--- conflicted
+++ resolved
@@ -1,32 +1,20 @@
 # ST2/ST3 compat
 from __future__ import print_function
-<<<<<<< HEAD
 
-=======
 import os
->>>>>>> 91558b38
 import sublime
 if sublime.version() < '3000':
 	# we are on ST2 and Python 2.X
 	_ST3 = False
-<<<<<<< HEAD
-	from latextools_utils.is_tex_file import get_tex_extensions
+	from latextools_utils.is_tex_file import is_tex_file
 	from latextools_utils.sublime import get_project_file_name
-else:
-	_ST3 = True
-	from .latextools_utils.is_tex_file import get_tex_extensions
-	from .latextools_utils.sublime import get_project_file_name
-
-import os.path
-import re
-=======
-	from latextools_utils.is_tex_file import is_tex_file
 	from latextools_utils import parse_tex_directives
 else:
 	_ST3 = True
 	from .latextools_utils.is_tex_file import is_tex_file
+	from .latextools_utils.sublime import get_project_file_name
 	from .latextools_utils import parse_tex_directives
->>>>>>> 91558b38
+
 
 # Parse magic comments to retrieve TEX root
 # Stops searching for magic comments at first non-comment line of file
@@ -34,46 +22,27 @@
 # and the current buffer is an unnamed unsaved file)
 
 # Contributed by Sam Finn
-<<<<<<< HEAD
 def get_tex_root(view):
-	texFile = view.file_name()
-	root = texFile
+	view_file = view.file_name()
+	root = view_file
+	directives = parse_tex_directives(view, only_for=['root'])
+	try:
+		root = directives['root']
+	except KeyError:
+		pass
+	else:
+		if not is_tex_file(root):
+			root = view_file
 
-	lines = view.substr(
-		sublime.Region(0, view.size())
-	).split('\n')
+		if not os.path.isabs(root) and view_file is not None:
+			file_path, _ = os.path.split(view_file)
+			root = os.path.normpath(os.path.join(file_path, root))
 
-	for line in lines:
-		# remove any leading spaces
-		line = line.lstrip()
-		if not line.startswith('%'):
-			break
-		else:
-			# We have a comment match; check for a TEX root match
-			tex_exts = '|'.join([re.escape(ext) for ext in get_tex_extensions()])
-			mroot = re.match(
-				r"(?iu)%+\s*!TEX\s+root *= *(.*({0}))\s*$".format(tex_exts),
-				line
-			)
-
-			if mroot:
-				# we have a TEX root match
-				# Break the match into path, file and extension
-				# Create TEX root file name
-				# If there is a TEX root path, use it
-				# If the path is not absolute and a src path exists, pre-pend it
-				root = mroot.group(1)
-				if not os.path.isabs(root) and texFile is not None:
-					(texPath, texName) = os.path.split(texFile)
-					root = os.path.join(texPath, root)
-				root = os.path.normpath(root)
-				break
-
-	if root == texFile:
+	if root == view_file:
 		root = get_tex_root_from_settings(view)
 		if root is not None:
 			return root
-		return texFile
+		return view_file
 
 	return root
 
@@ -93,32 +62,5 @@
 				root_path = os.path.normpath(os.path.join(project_dir, root))
 				if os.path.isfile(root_path):
 					return root_path
-=======
-
-
-def get_tex_root(view):
-	try:
-		root = os.path.abspath(view.settings().get('TEXroot'))
-		if os.path.isfile(root):
-			print("Main file defined in project settings : " + root)
-			return root
-	except:
-		pass
-
-	view_file = view.file_name()
-	root = view_file
-	directives = parse_tex_directives(view, only_for=['root'])
-	try:
-		root = directives['root']
-	except KeyError:
-		pass
-	else:
-		if not is_tex_file(root):
-			return view_file
-
-		if not os.path.isabs(root) and view_file is not None:
-			file_path, _ = os.path.split(view_file)
-			root = os.path.normpath(os.path.join(file_path, root))
->>>>>>> 91558b38
 
 	return root