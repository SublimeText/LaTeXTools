import os
import re

import sublime
import sublime_plugin

try:
    _ST3 = True
    from .getTeXRoot import get_tex_root
<<<<<<< HEAD
    from .latextools_utils import analysis, ana_utils, quickpanel, utils
=======
    from .latextools_utils import analysis, utils
    from .latextools_utils.tex_directives import TEX_DIRECTIVE
>>>>>>> 45f4e999
    from .latex_cite_completions import NEW_STYLE_CITE_REGEX
    from .latex_ref_completions import NEW_STYLE_REF_REGEX
    from .jumpto_tex_file import INPUT_REG, BIB_REG, IMAGE_REG
    from . import jumpto_tex_file
except:
    _ST3 = False
    from getTeXRoot import get_tex_root
<<<<<<< HEAD
    from latextools_utils import analysis, ana_utils, quickpanel, utils
=======
    from latextools_utils import analysis, utils
    from latextools_utils.tex_directives import TEX_DIRECTIVE
>>>>>>> 45f4e999
    from latex_cite_completions import NEW_STYLE_CITE_REGEX
    from latex_ref_completions import NEW_STYLE_REF_REGEX
    from jumpto_tex_file import INPUT_REG, BIB_REG, IMAGE_REG
    import jumpto_tex_file

# we need a filter as iterator
if not _ST3:
    from itertools import ifilter
else:
    ifilter = filter

INPUT_REG_EXPS = [INPUT_REG, BIB_REG, IMAGE_REG]

COMMAND_REG = re.compile(
    r"\\(?P<command>[\w]+)"
    r"(?:\[[^\]]*\])?"
    r"\{(?P<args>[^}]*)\}",
    re.UNICODE
)


def _get_selected_arg(view, com_reg, pos):
    """
    Retrieves the selected argument in a comma separated list,
    returns None if there are several entries and no entry is selected
    directly
    """
    args = com_reg.group("args")
    if "," not in args:
        # only one arg => return it
        return args
    args_region = com_reg.regs[COMMAND_REG.groupindex["args"]]
    cursor = pos - args_region[0]

    if cursor < 0 or len(args) < cursor:
        # need to explicit select the argument
        message = (
            "Selection to vague. Directly click on the name"
            " inside the command."
        )
        print(message)
        sublime.status_message(message)
        return
    before = args[:cursor]
    after = args[cursor:]

    start_before = before.rfind(",") + 1
    end_after = after.find(",")
    if end_after == -1:
        end_after = len(after)

    arg = before[start_before:] + after[:end_after]
    arg = arg.strip()

    return arg


def _show_usage_label(view, args):
    tex_root = get_tex_root(view)
    if tex_root is None:
        return False
    ana = analysis.analyze_document(tex_root)

    def is_correct_ref(c):
        command = ("\\" + c.command + "{")[::-1]
        return NEW_STYLE_REF_REGEX.match(command) and c.args == args

    refs = ana.filter_commands(is_correct_ref)

    if len(refs) == 0:
        sublime.error_message("No references for '{0}' found.".format(args))
        return
    elif len(refs) == 1:
        ref = refs[0]
        utils.open_and_select_region(view, ref.file_name, ref.region)
        return

    captions = [ana_utils.create_rel_file_str(ana, r) for r in refs]

    quickpanel.show_quickpanel(captions, refs)


def _jumpto_ref(view, com_reg, pos):
    label_id = _get_selected_arg(view, com_reg, pos)
    if not label_id:
        return
    sublime.status_message(
        "Scanning document for label '{0}'...".format(label_id))
    tex_root = get_tex_root(view)
    ana = analysis.analyze_document(tex_root)
    if ana is None:
        return

    def is_correct_label(c):
        return c.command == "label" and c.args == label_id
    labels = ana.filter_commands(is_correct_label)
    try:
        label = labels[0]
    except:
        message = "No matching label found for '{0}'.".format(label_id)
        print(message)
        sublime.status_message(message)
        return
    label_region = label.region
    message = "Jumping to label '{0}'.".format(label_id)
    print(message)
    sublime.status_message(message)
    utils.open_and_select_region(view, label.file_name, label_region)


def _jumpto_cite(view, com_reg, pos):
    tex_root = get_tex_root(view)
    bib_key = _get_selected_arg(view, com_reg, pos)
    if tex_root is None or not bib_key:
        return
    message = "Scanning bibliography files for key '{0}'...".format(bib_key)
    print(message)
    sublime.status_message(message)
    base_dir = os.path.dirname(tex_root)
    ana = analysis.get_analysis(tex_root)

    bib_commands = ana.filter_commands(
        ["bibliography", "nobibliography", "addbibresource"])
    for bib_command in bib_commands:
        for bib_file in jumpto_tex_file._split_bib_args(bib_command.args):
            if not os.path.splitext(bib_file)[1]:
                bib_file += ".bib"
            bib_file = os.path.join(base_dir, bib_file)
            try:
                file_content = utils.read_file_unix_endings(bib_file)
                start = file_content.find(bib_key)
                end = start + len(bib_key)
                # check that we found the entry and we are not inside a word
                if (start == -1 or file_content[start - 1:start].isalnum() or
                        file_content[end:end + 1].isalnum()):
                    continue
                region = sublime.Region(start, end)
                message = "Jumping to bibliography key '{0}'.".format(bib_key)
                print(message)
                sublime.status_message(message)
                utils.open_and_select_region(view, bib_file, region)
                return
            except Exception as e:
                print("Error occurred opening file {0}".format(bib_file))
                print(e)
                continue
    message = "Entry '{0}' not found in bibliography.".format(bib_key)
    print(message)
    sublime.status_message(message)


def _jumpto_pkg_doc(view, com_reg, pos):
    def view_doc(package):
        message = "Try opening documentation for package '{0}'".format(package)
        print(message)
        sublime.status_message(message)
        view.window().run_command("latex_view_doc", {"file": package})

    package_name = _get_selected_arg(view, com_reg, pos)
    if package_name:
        view_doc(package_name)


def _jumpto_tex_root(view, root):
    if os.path.isabs(root):
        path = root
    else:
        path = os.path.normpath(
            os.path.join(
                os.path.dirname(view.file_name()),
                root
            )
        )

    sublime.active_window().open_file(path)


def _opt_jumpto_self_def_command(view, com_reg):
    tex_root = get_tex_root(view)
    if tex_root is None:
        return False

    # check in the cache whether we should jump (is command self defined)
    newcommand_keywords = ["newcommand", "renewcommand"]
    command = "\\" + com_reg.group("command")
    cana = analysis.get_analysis(tex_root)
    new_commands = cana.filter_commands(newcommand_keywords)
    if command not in [c.args for c in new_commands]:
        message = "Command not defined (cached) '{0}'".format(command)
        print(message)
        return False

    message =\
        "Scanning document for command definition of '{0}'".format(command)
    print(message)
    sublime.status_message(message)
    # analyze the document to retrieve the correct position of the
    # command definition
    ana = analysis.analyze_document(tex_root)
    new_commands = ana.filter_commands(newcommand_keywords)
    try:
        new_com_def = next(ifilter(lambda c: c.args == command,
                                   new_commands))
    except:
        message = "Command not self defined '{0}'".format(command)
        print(message)
        return False
    file_name = new_com_def.file_name
    region = new_com_def.args_region

    message = "Jumping to definition of '{0}'".format(command)
    print(message)
    sublime.status_message(message)
    utils.open_and_select_region(view, file_name, region)
    return True


class JumptoTexAnywhereCommand(sublime_plugin.TextCommand):
    def run(self, edit, position=None):
        view = self.view
        if position is None:
            if len(view.sel()) != 1:
                print("Jump to anywhere does not work with multiple cursors")
                return
            sel = view.sel()[0]
        else:
            sel = sublime.Region(position, position)
        line_r = view.line(sel)
        line = view.substr(line_r)

        def is_inside(g):
            """check whether the selection is inside the command"""
            if g is None:
                return False
            b = line_r.begin()
            # the region, which should contain the selection
            reg = g.regs[0]
            return reg[0] <= sel.begin() - b and sel.end() - b <= reg[1]

        try:
            com_reg = next(ifilter(is_inside, COMMAND_REG.finditer(line)))
        except:
            # since the magic comment will not match the command, do this here
            if view.file_name():
                m = TEX_DIRECTIVE.search(line)
                if (
                    m and
                    m.group(1) == 'root' and
                    m.start() <= sel.begin() - line_r.begin() and
                    sel.end() - line_r.begin() <= m.end()
                ):
                    _jumpto_tex_root(view, m.group(2))
                    return

            print("Cursor is not inside a command")
            return

        command = com_reg.group("command")
        args = com_reg.group("args")
        reversed_command = "{" + command[::-1] + "\\"
        # the cursor position inside the command
        pos = sel.b - line_r.begin() - com_reg.start()
        # check if its a ref
        if NEW_STYLE_REF_REGEX.match(reversed_command):
            sublime.status_message("Jump to reference '{0}'".format(args))
            _jumpto_ref(view, com_reg, pos)
        # check if it is a cite
        elif NEW_STYLE_CITE_REGEX.match(reversed_command):
            sublime.status_message("Jump to citation '{0}'".format(args))
            _jumpto_cite(view, com_reg, pos)
        elif command == "label":
            _show_usage_label(view, args)
        # check if it is any kind of input command
        elif any(reg.match(com_reg.group(0)) for reg in INPUT_REG_EXPS):
            kwargs = {
                "auto_create_missing_folders": False,
                "auto_insert_root": False
            }
            if pos is not None:
                kwargs.update({"position": position})
            view.run_command("jumpto_tex_file", kwargs)
        elif command in ["usepackage", "Requirepackage"]:
            _jumpto_pkg_doc(view, com_reg, pos)
        else:
            # if the cursor is inside the \command part, try jump to
            # self defined commands
            b = line_r.begin()
            command_region = com_reg.regs[COMMAND_REG.groupindex["command"]]
            # if cursor is inside \command
            if (command_region[0] + b - 1 <= sel.begin() and
                    sel.end() <= command_region[1] + b):
                _opt_jumpto_self_def_command(view, com_reg)


class JumptoTexAnywhereByMouseCommand(sublime_plugin.WindowCommand):
    def want_event(self):
        return True

    def run(self, event=None, fallback_command="", set_caret=False):
        window = self.window
        view = window.active_view()

        def score_selector(selector):
            point = view.sel()[0].b if len(view.sel()) else 0
            return view.score_selector(point, selector)

        if score_selector("text.tex.latex"):
            print("Jump in tex file.")
            if _ST3:
                pos = view.window_to_text((event["x"], event["y"]))
            else:
                pos = view.sel()[0].b
            view.run_command("jumpto_tex_anywhere", {"position": pos})
        elif fallback_command:
            if set_caret:
                self._set_caret(view, event)
            print("Run command '{0}'".format(fallback_command))
            window.run_command(fallback_command)

    def _set_caret(self, view, event):
        # this is not supported for ST2
        if not _ST3:
            return
        pos = view.window_to_text((event["x"], event["y"]))
        view.sel().clear()
        view.sel().add(sublime.Region(pos, pos))<|MERGE_RESOLUTION|>--- conflicted
+++ resolved
@@ -7,12 +7,8 @@
 try:
     _ST3 = True
     from .getTeXRoot import get_tex_root
-<<<<<<< HEAD
     from .latextools_utils import analysis, ana_utils, quickpanel, utils
-=======
-    from .latextools_utils import analysis, utils
     from .latextools_utils.tex_directives import TEX_DIRECTIVE
->>>>>>> 45f4e999
     from .latex_cite_completions import NEW_STYLE_CITE_REGEX
     from .latex_ref_completions import NEW_STYLE_REF_REGEX
     from .jumpto_tex_file import INPUT_REG, BIB_REG, IMAGE_REG
@@ -20,12 +16,8 @@
 except:
     _ST3 = False
     from getTeXRoot import get_tex_root
-<<<<<<< HEAD
     from latextools_utils import analysis, ana_utils, quickpanel, utils
-=======
-    from latextools_utils import analysis, utils
     from latextools_utils.tex_directives import TEX_DIRECTIVE
->>>>>>> 45f4e999
     from latex_cite_completions import NEW_STYLE_CITE_REGEX
     from latex_ref_completions import NEW_STYLE_REF_REGEX
     from jumpto_tex_file import INPUT_REG, BIB_REG, IMAGE_REG
