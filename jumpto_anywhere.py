import os
import re

import sublime
import sublime_plugin

try:
    _ST3 = True
    from .getTeXRoot import get_tex_root
    from .latextools_utils import analysis, ana_utils, quickpanel, utils
    from .latextools_utils.tex_directives import TEX_DIRECTIVE
    from .latex_cite_completions import NEW_STYLE_CITE_REGEX
    from .latex_glossary_completions import ACR_LINE_RE, GLO_LINE_RE
    from .latex_ref_completions import NEW_STYLE_REF_REGEX
    from .jumpto_tex_file import INPUT_REG, BIB_REG, IMAGE_REG
    from . import jumpto_tex_file
except:
    _ST3 = False
    from getTeXRoot import get_tex_root
    from latextools_utils import analysis, ana_utils, quickpanel, utils
    from latextools_utils.tex_directives import TEX_DIRECTIVE
    from latex_cite_completions import NEW_STYLE_CITE_REGEX
    from latex_glossary_completions import ACR_LINE_RE, GLO_LINE_RE
    from latex_ref_completions import NEW_STYLE_REF_REGEX
    from jumpto_tex_file import INPUT_REG, BIB_REG, IMAGE_REG
    import jumpto_tex_file

# we need a filter as iterator
if not _ST3:
    from itertools import ifilter
else:
    ifilter = filter

INPUT_REG_EXPS = [INPUT_REG, BIB_REG, IMAGE_REG]

COMMAND_REG = re.compile(
    r"\\(?P<command>[\w]+)"
    r"(?:\[[^\]]*\])?"
    r"\{(?P<args>[^}]*)\}",
    re.UNICODE
)


def _get_selected_arg(view, com_reg, pos):
    """
    Retrieves the selected argument in a comma separated list,
    returns None if there are several entries and no entry is selected
    directly
    """
    args = com_reg.group("args")
    if "," not in args:
        # only one arg => return it
        return args
    args_region = com_reg.regs[COMMAND_REG.groupindex["args"]]
    cursor = pos - args_region[0]

    if cursor < 0 or len(args) < cursor:
        # need to explicit select the argument
        message = (
            "Selection to vague. Directly click on the name"
            " inside the command."
        )
        print(message)
        sublime.status_message(message)
        return
    before = args[:cursor]
    after = args[cursor:]

    start_before = before.rfind(",") + 1
    end_after = after.find(",")
    if end_after == -1:
        end_after = len(after)

    arg = before[start_before:] + after[:end_after]
    arg = arg.strip()

    return arg


def _show_usage_label(view, args):
    tex_root = get_tex_root(view)
    if tex_root is None:
        return False
    ana = analysis.analyze_document(tex_root)

    def is_correct_ref(c):
        command = ("\\" + c.command + "{")[::-1]
        return NEW_STYLE_REF_REGEX.match(command) and c.args == args

    refs = ana.filter_commands(is_correct_ref)

    if len(refs) == 0:
        sublime.error_message("No references for '{0}' found.".format(args))
        return
    elif len(refs) == 1:
        ref = refs[0]
        utils.open_and_select_region(view, ref.file_name, ref.region)
        return

    captions = [ana_utils.create_rel_file_str(ana, r) for r in refs]

    quickpanel.show_quickpanel(captions, refs)


def _jumpto_ref(view, com_reg, pos):
    label_id = _get_selected_arg(view, com_reg, pos)
    if not label_id:
        return
    sublime.status_message(
        "Scanning document for label '{0}'...".format(label_id))
    tex_root = get_tex_root(view)
    ana = analysis.analyze_document(tex_root)
    if ana is None:
        return

    def is_correct_label(c):
        return c.command == "label" and c.args == label_id
    labels = ana.filter_commands(is_correct_label)
    try:
        label = labels[0]
    except:
        message = "No matching label found for '{0}'.".format(label_id)
        print(message)
        sublime.status_message(message)
        return
    label_region = label.region
    message = "Jumping to label '{0}'.".format(label_id)
    print(message)
    sublime.status_message(message)
    utils.open_and_select_region(view, label.file_name, label_region)


def _jumpto_cite(view, com_reg, pos):
    tex_root = get_tex_root(view)
    bib_key = _get_selected_arg(view, com_reg, pos)
    if tex_root is None or not bib_key:
        return
    message = "Scanning bibliography files for key '{0}'...".format(bib_key)
    print(message)
    sublime.status_message(message)
    base_dir = os.path.dirname(tex_root)
    ana = analysis.get_analysis(tex_root)

    bib_commands = ana.filter_commands(
        ["bibliography", "nobibliography", "addbibresource"])
    for bib_command in bib_commands:
        for bib_file in jumpto_tex_file._split_bib_args(bib_command.args):
            if not os.path.splitext(bib_file)[1]:
                bib_file += ".bib"
            bib_file = os.path.join(base_dir, bib_file)
            try:
                file_content = utils.read_file_unix_endings(bib_file)
                start = file_content.find(bib_key)
                end = start + len(bib_key)
                # check that we found the entry and we are not inside a word
                if (start == -1 or file_content[start - 1:start].isalnum() or
                        file_content[end:end + 1].isalnum()):
                    continue
                region = sublime.Region(start, end)
                message = "Jumping to bibliography key '{0}'.".format(bib_key)
                print(message)
                sublime.status_message(message)
                utils.open_and_select_region(view, bib_file, region)
                return
            except Exception as e:
                print("Error occurred opening file {0}".format(bib_file))
                print(e)
                continue
    message = "Entry '{0}' not found in bibliography.".format(bib_key)
    print(message)
    sublime.status_message(message)


def _jumpto_glo(view, com_reg, pos, acr=False):
    tex_root = get_tex_root(view)
    if not tex_root:
        return
    ana = analysis.analyze_document(tex_root)
    if not acr:
        commands = ana.filter_commands(
            ["newglossaryentry", "longnewglossaryentry"])
    else:
        commands = ana.filter_commands("newacronym")

    iden = com_reg.group("args")
    try:
        entry = next(c for c in commands if c.args == iden)
    except:
        message = "Glossary definition not found for '{0}'".format(iden)
        print(message)
        sublime.status_message(message)
        return
    message = "Jumping to Glossary '{0}'.".format(iden)
    print(message)
    sublime.status_message(message)
    utils.open_and_select_region(view, entry.file_name, entry.args_region)


def _jumpto_pkg_doc(view, com_reg, pos):
    def view_doc(package):
        message = "Try opening documentation for package '{0}'".format(package)
        print(message)
        sublime.status_message(message)
        view.window().run_command("latex_view_doc", {"file": package})

    package_name = _get_selected_arg(view, com_reg, pos)
    if package_name:
        view_doc(package_name)


def _jumpto_tex_root(view, root):
    if os.path.isabs(root):
        path = root
    else:
        path = os.path.normpath(
            os.path.join(
                os.path.dirname(view.file_name()),
                root
            )
        )

    sublime.active_window().open_file(path)


def _opt_jumpto_self_def_command(view, com_reg):
    tex_root = get_tex_root(view)
    if tex_root is None:
        return False

    # check in the cache whether we should jump (is command self defined)
    newcommand_keywords = ["newcommand", "renewcommand"]
    command = "\\" + com_reg.group("command")
    cana = analysis.get_analysis(tex_root)
    new_commands = cana.filter_commands(newcommand_keywords)
    if command not in [c.args for c in new_commands]:
        message = "Command not defined (cached) '{0}'".format(command)
        print(message)
        return False

    message =\
        "Scanning document for command definition of '{0}'".format(command)
    print(message)
    sublime.status_message(message)
    # analyze the document to retrieve the correct position of the
    # command definition
    ana = analysis.analyze_document(tex_root)
    new_commands = ana.filter_commands(newcommand_keywords)
    try:
        new_com_def = next(ifilter(lambda c: c.args == command,
                                   new_commands))
    except:
        message = "Command not self defined '{0}'".format(command)
        print(message)
        return False
    file_name = new_com_def.file_name
    region = new_com_def.args_region

    message = "Jumping to definition of '{0}'".format(command)
    print(message)
    sublime.status_message(message)
    utils.open_and_select_region(view, file_name, region)
    return True


class JumptoTexAnywhereCommand(sublime_plugin.TextCommand):
    def run(self, edit, position=None):
        view = self.view
        if position is None:
            if len(view.sel()) != 1:
                print("Jump to anywhere does not work with multiple cursors")
                return
            sel = view.sel()[0]
        else:
            sel = sublime.Region(position, position)
        line_r = view.line(sel)
        line = view.substr(line_r)

        def is_inside(g):
            """check whether the selection is inside the command"""
            if g is None:
                return False
            b = line_r.begin()
            # the region, which should contain the selection
            reg = g.regs[0]
            return reg[0] <= sel.begin() - b and sel.end() - b <= reg[1]

        try:
            com_reg = next(ifilter(is_inside, COMMAND_REG.finditer(line)))
        except:
            # since the magic comment will not match the command, do this here
            if view.file_name():
                m = TEX_DIRECTIVE.search(line)
                if (
                    m and
                    m.group(1) == 'root' and
                    m.start() <= sel.begin() - line_r.begin() and
                    sel.end() - line_r.begin() <= m.end()
                ):
                    _jumpto_tex_root(view, m.group(2))
                    return

            print("Cursor is not inside a command")
            return

        command = com_reg.group("command")
        args = com_reg.group("args")
        reversed_command = "{" + command[::-1] + "\\"
        # the cursor position inside the command
        pos = sel.b - line_r.begin() - com_reg.start()
        # check if its a ref
        if NEW_STYLE_REF_REGEX.match(reversed_command):
            sublime.status_message("Jump to reference '{0}'".format(args))
            _jumpto_ref(view, com_reg, pos)
        # check if it is a cite
        elif NEW_STYLE_CITE_REGEX.match(reversed_command):
            sublime.status_message("Jump to citation '{0}'".format(args))
            _jumpto_cite(view, com_reg, pos)
<<<<<<< HEAD
        elif command == "label":
            _show_usage_label(view, args)
=======
        elif GLO_LINE_RE.match(reversed_command):
            sublime.status_message("Jump to glossary '{0}'".format(args))
            _jumpto_glo(view, com_reg, pos)
        elif ACR_LINE_RE.match(reversed_command):
            sublime.status_message("Jump to acronym '{0}'".format(args))
            _jumpto_glo(view, com_reg, pos, acr=True)
>>>>>>> b571a1d9
        # check if it is any kind of input command
        elif any(reg.match(com_reg.group(0)) for reg in INPUT_REG_EXPS):
            kwargs = {
                "auto_create_missing_folders": False,
                "auto_insert_root": False
            }
            if pos is not None:
                kwargs.update({"position": position})
            view.run_command("jumpto_tex_file", kwargs)
        elif command in ["usepackage", "Requirepackage"]:
            _jumpto_pkg_doc(view, com_reg, pos)
        else:
            # if the cursor is inside the \command part, try jump to
            # self defined commands
            b = line_r.begin()
            command_region = com_reg.regs[COMMAND_REG.groupindex["command"]]
            # if cursor is inside \command
            if (command_region[0] + b - 1 <= sel.begin() and
                    sel.end() <= command_region[1] + b):
                _opt_jumpto_self_def_command(view, com_reg)


class JumptoTexAnywhereByMouseCommand(sublime_plugin.WindowCommand):
    def want_event(self):
        return True

    def run(self, event=None, fallback_command="", set_caret=False):
        window = self.window
        view = window.active_view()

        def score_selector(selector):
            point = view.sel()[0].b if len(view.sel()) else 0
            return view.score_selector(point, selector)

        if score_selector("text.tex.latex"):
            print("Jump in tex file.")
            if _ST3:
                pos = view.window_to_text((event["x"], event["y"]))
            else:
                pos = view.sel()[0].b
            view.run_command("jumpto_tex_anywhere", {"position": pos})
        elif fallback_command:
            if set_caret:
                self._set_caret(view, event)
            print("Run command '{0}'".format(fallback_command))
            window.run_command(fallback_command)

    def _set_caret(self, view, event):
        # this is not supported for ST2
        if not _ST3:
            return
        pos = view.window_to_text((event["x"], event["y"]))
        view.sel().clear()
        view.sel().add(sublime.Region(pos, pos))<|MERGE_RESOLUTION|>--- conflicted
+++ resolved
@@ -315,17 +315,14 @@
         elif NEW_STYLE_CITE_REGEX.match(reversed_command):
             sublime.status_message("Jump to citation '{0}'".format(args))
             _jumpto_cite(view, com_reg, pos)
-<<<<<<< HEAD
         elif command == "label":
             _show_usage_label(view, args)
-=======
         elif GLO_LINE_RE.match(reversed_command):
             sublime.status_message("Jump to glossary '{0}'".format(args))
             _jumpto_glo(view, com_reg, pos)
         elif ACR_LINE_RE.match(reversed_command):
             sublime.status_message("Jump to acronym '{0}'".format(args))
             _jumpto_glo(view, com_reg, pos, acr=True)
->>>>>>> b571a1d9
         # check if it is any kind of input command
         elif any(reg.match(com_reg.group(0)) for reg in INPUT_REG_EXPS):
             kwargs = {
