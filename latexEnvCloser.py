--- conflicted
+++ resolved
@@ -1,71 +1,44 @@
-<<<<<<< HEAD
-=======
-# ST2/ST3 compat
-from __future__ import print_function
->>>>>>> 7b644dda
-import sublime
-
-
-import sublime_plugin
-
-
-<<<<<<< HEAD
-=======
-from .deprecated_command import deprecate
-
->>>>>>> 7b644dda
-# Insert environment closer
-# this only looks at the LAST \begin{...}
-# need to extend to allow for nested \begin's
-
-<<<<<<< HEAD
-class LatexEnvCloserCommand(sublime_plugin.TextCommand):
-=======
-class LatextoolsLatexEnvCloserCommand(sublime_plugin.TextCommand):
->>>>>>> 7b644dda
-	def run(self, edit, **args):
-		view = self.view
-		pattern = r'\\(begin|end)\{[^\}]+\}'
-		b = []
-		currpoint = view.sel()[0].b
-		point = 0
-		r = view.find(pattern, point)
-		while r and r.end() <= currpoint:
-			be = view.substr(r)
-			point = r.end()
-			if "\\begin" == be[0:6]:
-				b.append(be[6:])
-			else:
-				if be[4:] == b[-1]:
-					b.pop()
-				else:
-<<<<<<< HEAD
-					sublime.error_message(
-						"\\begin%s closed with %s on line %d" %
-						(b[-1], be, view.rowcol(point)[0]))
-=======
-					sublime.error_message("\\begin%s closed with %s on line %d"
-					% (b[-1], be, view.rowcol(point)[0]))
->>>>>>> 7b644dda
-					return
-			r = view.find(pattern, point)
-		# now either b = [] or b[-1] is unmatched
-		if b == []:
-			sublime.error_message("Every environment is closed")
-		else:
-			# note the double escaping of \end
-			print("now we insert")
-			# for some reason insert does not work
-<<<<<<< HEAD
-			view.run_command(
-				"insert_snippet",
-				{'contents': "\\\\end" + b[-1] + "\n"})
-
-=======
-			view.run_command("insert_snippet",
-								{'contents': "\\\\end" + b[-1] + "\n"})
-
-
-deprecate(globals(), 'latex_env_closerCommand', LatextoolsLatexEnvCloserCommand)
-
->>>>>>> 7b644dda
+import sublime
+import sublime_plugin
+
+from .deprecated_command import deprecate
+
+# Insert environment closer
+# this only looks at the LAST \begin{...}
+# need to extend to allow for nested \begin's
+
+class LatextoolsLatexEnvCloserCommand(sublime_plugin.TextCommand):
+	def run(self, edit, **args):
+		view = self.view
+		pattern = r'\\(begin|end)\{[^\}]+\}'
+		b = []
+		currpoint = view.sel()[0].b
+		point = 0
+		r = view.find(pattern, point)
+		while r and r.end() <= currpoint:
+			be = view.substr(r)
+			point = r.end()
+			if "\\begin" == be[0:6]:
+				b.append(be[6:])
+			else:
+				if be[4:] == b[-1]:
+					b.pop()
+				else:
+					sublime.error_message(
+						"\\begin%s closed with %s on line %d" %
+						(b[-1], be, view.rowcol(point)[0]))
+					return
+			r = view.find(pattern, point)
+		# now either b = [] or b[-1] is unmatched
+		if b == []:
+			sublime.error_message("Every environment is closed")
+		else:
+			# note the double escaping of \end
+			print("now we insert")
+			# for some reason insert does not work
+			view.run_command(
+				"insert_snippet",
+				{'contents': "\\\\end" + b[-1] + "\n"})
+
+
+deprecate(globals(), 'latex_env_closerCommand', LatextoolsLatexEnvCloserCommand)