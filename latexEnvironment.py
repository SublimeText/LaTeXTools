--- conflicted
+++ resolved
@@ -1,51 +1,37 @@
-import sublime
-import sublime_plugin
-import re
-
-<<<<<<< HEAD
-=======
-from .deprecated_command import deprecate
->>>>>>> 7b644dda
-
-# Insert LaTeX environment based on current word
-# Position cursor inside environment
-
-<<<<<<< HEAD
-class LatexenvCommand(sublime_plugin.TextCommand):
-=======
-class LatextoolsLatexEnvCommand(sublime_plugin.TextCommand):
->>>>>>> 7b644dda
-	def run(self, edit, **args):
-		view = self.view
-
-		# Workaround: env* and friends trip ST2 up because * is a word boundary,
-		# so we search for a word boundary
-
-		# Code is similar to latex_cite_completions.py (should prbly factor out)
-		point = view.sel()[0].b
-		line = view.substr(sublime.Region(view.line(point).a, point))
-		line = line[::-1]
-		rex = re.compile(r"([^\s\{]*)\s?\{?")
-		expr = re.match(rex, line)
-		if expr:
-			environment = expr.group(1)[::-1]
-			if environment:
-				environment_region = sublime.Region(point - len(environment), point)
-				view.erase(edit, environment_region)
-				snippet = "\\\\begin{" + environment + "}\n$1\n\\\\end{" + environment + "}$0"
-			else:
-				snippet = "\\\\begin{${1:env}}\n$2\n\end{$1}$0"
-			view.run_command("insert_snippet", {'contents': snippet})
-		else:
-<<<<<<< HEAD
-			sublime.status_message(
-				"LATEXTOOLS INTERNAL ERROR: could not find environment to expand")
-
-
-=======
-			sublime.status_message("LATEXTOOLS INTERNAL ERROR: could not find environment to expand")
-
-
-deprecate(globals(), 'latexenvCommand', LatextoolsLatexEnvCommand)
-
->>>>>>> 7b644dda
+import sublime
+import sublime_plugin
+import re
+
+from .deprecated_command import deprecate
+
+# Insert LaTeX environment based on current word
+# Position cursor inside environment
+
+class LatextoolsLatexEnvCommand(sublime_plugin.TextCommand):
+	def run(self, edit, **args):
+		view = self.view
+
+		# Workaround: env* and friends trip ST2 up because * is a word boundary,
+		# so we search for a word boundary
+
+		# Code is similar to latex_cite_completions.py (should prbly factor out)
+		point = view.sel()[0].b
+		line = view.substr(sublime.Region(view.line(point).a, point))
+		line = line[::-1]
+		rex = re.compile(r"([^\s\{]*)\s?\{?")
+		expr = re.match(rex, line)
+		if expr:
+			environment = expr.group(1)[::-1]
+			if environment:
+				environment_region = sublime.Region(point - len(environment), point)
+				view.erase(edit, environment_region)
+				snippet = "\\\\begin{" + environment + "}\n$1\n\\\\end{" + environment + "}$0"
+			else:
+				snippet = "\\\\begin{${1:env}}\n$2\n\end{$1}$0"
+			view.run_command("insert_snippet", {'contents': snippet})
+		else:
+			sublime.status_message(
+				"LATEXTOOLS INTERNAL ERROR: could not find environment to expand")
+
+
+deprecate(globals(), 'latexenvCommand', LatextoolsLatexEnvCommand)