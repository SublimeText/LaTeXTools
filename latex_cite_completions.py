--- conflicted
+++ resolved
@@ -80,9 +80,6 @@
 class BibPluginError(Exception): pass
 
 OLD_STYLE_CITE_REGEX = re.compile(r"([^_]*_)?([a-zX*]*?)etic(?:\\|\b)")
-<<<<<<< HEAD
-NEW_STYLE_CITE_REGEX = re.compile(r"([^{},]*)(?:,[^{},]*)*\{(?:\].*?\[){0,2}([a-zX*]*?)etic\\")
-=======
 # I apoligise profusely for this regex
 # forward version with explanation:
 # \\
@@ -232,7 +229,6 @@
             (?:(?P<prefix9>[^{},]*)(?:,[^{},]*)*\{(?:\][^\[]*\[)?
                 (?:>[^<]*<)?(?:(?:PN)?(?:raey|rohtua)|PN|A)?etic)
         )\\""", re.X)
->>>>>>> 4deca625
 
 def match(rex, str):
     m = rex.match(str)
