# ST2/ST3 compat
from __future__ import print_function 
import sys
if sys.version_info[0] == 2:
    # we are on ST2 and Python 2.X
    import getTeXRoot
else:
    from . import getTeXRoot


import sublime, sublime_plugin
import os, os.path
import re
import codecs


class UnrecognizedCiteFormatError(Exception): pass
class NoBibFilesError(Exception): pass

class BibParsingError(Exception):
    def __init__(self, filename=""):
        self.filename = filename


OLD_STYLE_CITE_REGEX = re.compile(r"([^_]*_)?([a-zX*]*?)etic(?:\\|\b)")
NEW_STYLE_CITE_REGEX = re.compile(r"([^{},]*)(?:,[^{},]*)*\{(?:\].*?\[){0,2}([a-zX*]*?)etic\\")


def match(rex, str):
    m = rex.match(str)
    if m:
        return m.group(0)
    else:
        return None

# recursively search all linked tex files to find all
# included bibliography tags in the document and extract
# the absolute filepaths of the bib files
def find_bib_files(rootdir, src, bibfiles):
    if src[-4:].lower() != ".tex":
        src = src + ".tex"

    file_path = os.path.normpath(os.path.join(rootdir,src))
    print("Searching file: " + repr(file_path))
    # See latex_ref_completion.py for why the following is wrong:
    #dir_name = os.path.dirname(file_path)

    # read src file and extract all bibliography tags
    try:
        src_file = codecs.open(file_path, "r", 'UTF-8')
    except IOError:
        sublime.status_message("LaTeXTools WARNING: cannot open included file " + file_path)
        print ("WARNING! I can't find it! Check your \\include's and \\input's.")
        return

    src_content = re.sub("%.*","",src_file.read())
    src_file.close()

    m = re.search(r"\\usepackage\[(.*?)\]\{inputenc\}", src_content)
    if m:
        f = None
        try:
            f = codecs.open(file_path, "r", m.group(1))
            src_content = re.sub("%.*", "", f.read())
        except:
            pass
        finally:
            if f and not f.closed:
                f.close()

    bibtags =  re.findall(r'\\bibliography\{[^\}]+\}', src_content)
    bibtags += re.findall(r'\\addbibresource\{[^\}]+.bib\}', src_content)

    # extract absolute filepath for each bib file
    for tag in bibtags:
        bfiles = re.search(r'\{([^\}]+)', tag).group(1).split(',')
        for bf in bfiles:
            if bf[-4:].lower() != '.bib':
                bf = bf + '.bib'
            # We join with rootdir - everything is off the dir of the master file
            bf = os.path.normpath(os.path.join(rootdir,bf))
            bibfiles.append(bf)

    # search through input tex files recursively
    for f in re.findall(r'\\(?:input|include)\{[^\}]+\}',src_content):
        input_f = re.search(r'\{([^\}]+)', f).group(1)
        find_bib_files(rootdir, input_f, bibfiles)


def get_cite_completions(view, point, autocompleting=False):
    line = view.substr(sublime.Region(view.line(point).a, point))
    # print line

    # Reverse, to simulate having the regex
    # match backwards (cool trick jps btw!)
    line = line[::-1]
    #print line

    # Check the first location looks like a cite_, but backward
    # NOTE: use lazy match for the fancy cite part!!!
    # NOTE2: restrict what to match for fancy cite
    rex = OLD_STYLE_CITE_REGEX
    expr = match(rex, line)

    # See first if we have a cite_ trigger
    if expr:
        # Do not match on plain "cite[a-zX*]*?" when autocompleting,
        # in case the user is typing something else
        if autocompleting and re.match(r"[a-zX*]*etic\\?", expr):
            raise UnrecognizedCiteFormatError()
        # Return the completions
        prefix, fancy_cite = rex.match(expr).groups()
        preformatted = False
        if prefix:
            prefix = prefix[::-1]  # reverse
            prefix = prefix[1:]  # chop off _
        else:
            prefix = ""  # because this could be a None, not ""
        if fancy_cite:
            fancy_cite = fancy_cite[::-1]
            # fancy_cite = fancy_cite[1:] # no need to chop off?
            if fancy_cite[-1] == "X":
                fancy_cite = fancy_cite[:-1] + "*"
        else:
            fancy_cite = ""  # again just in case
        # print prefix, fancy_cite

    # Otherwise, see if we have a preformatted \cite{}
    else:
        rex = NEW_STYLE_CITE_REGEX
        expr = match(rex, line)

        if not expr:
            raise UnrecognizedCiteFormatError()

        preformatted = True
        prefix, fancy_cite = rex.match(expr).groups()
        if prefix:
            prefix = prefix[::-1]
        else:
            prefix = ""
        if fancy_cite:
            fancy_cite = fancy_cite[::-1]
            if fancy_cite[-1] == "X":
                fancy_cite = fancy_cite[:-1] + "*"
        else:
            fancy_cite = ""
        # print prefix, fancy_cite

    # Reverse back expr
    expr = expr[::-1]

    post_brace = "}"

    if not preformatted:
        # Replace cite_blah with \cite{blah
#        expr_region = sublime.Region(point - len(expr), point)
#        #print expr, view.substr(expr_region)
#        ed = view.begin_edit()
        pre_snippet = "\cite" + fancy_cite + "{"
#        view.replace(edit, expr_region, pre_snippet + prefix)
        # The "latex_tools_replace" command is defined in latex_ref_cite_completions.py
        view.run_command("latex_tools_replace", {"a": point-len(expr), "b": point, "replacement": pre_snippet + prefix})        
        # save prefix begin and endpoints points
        new_point_a = point - len(expr) + len(pre_snippet)
        new_point_b = new_point_a + len(prefix)
#        view.end_edit(ed)

    else:
        # Don't include post_brace if it's already present
        suffix = view.substr(sublime.Region(point, point + len(post_brace)))
        new_point_a = point - len(prefix)
        new_point_b = point
        if post_brace == suffix:
            post_brace = ""

    #### GET COMPLETIONS HERE #####

    root = getTeXRoot.get_tex_root(view)

    if root is None:
        # This is an unnamed, unsaved file
        # FIXME: should probably search the buffer instead of giving up
        raise NoBibFilesError()

    print ("TEX root: " + repr(root))
    bib_files = []
    find_bib_files(os.path.dirname(root), root, bib_files)
    # remove duplicate bib files
    bib_files = list(set(bib_files))
    print ("Bib files found: ")
    print (repr(bib_files))

    if not bib_files:
        # sublime.error_message("No bib files found!") # here we can!
        raise NoBibFilesError()

    bib_files = ([x.strip() for x in bib_files])

    print ("Files:")
    print (repr(bib_files))

    completions = []
    kp = re.compile(r'@[^\{]+\{(.+),')
    # new and improved regex
    # we must have "title" then "=", possibly with spaces
    # then either {, maybe repeated twice, or "
    # then spaces and finally the title
    # # We capture till the end of the line as maybe entry is broken over several lines
    # # and in the end we MAY but need not have }'s and "s
    # tp = re.compile(r'\btitle\s*=\s*(?:\{+|")\s*(.+)', re.IGNORECASE)  # note no comma!
    # # Tentatively do the same for author
    # # Note: match ending } or " (surely safe for author names!)
    # ap = re.compile(r'\bauthor\s*=\s*(?:\{|")\s*(.+)(?:\}|"),?', re.IGNORECASE)
    # # Editors
    # ep = re.compile(r'\beditor\s*=\s*(?:\{|")\s*(.+)(?:\}|"),?', re.IGNORECASE)
    # # kp2 = re.compile(r'([^\t]+)\t*')
    # # and year...
    # # Note: year can be provided without quotes or braces (yes, I know...)
    # yp = re.compile(r'\byear\s*=\s*(?:\{+|"|\b)\s*(\d+)[\}"]?,?', re.IGNORECASE)

    # This may speed things up
    # So far this captures: the tag, and the THREE possible groups
    multip = re.compile(r'\b(author|title|year|editor|journal|eprint)\s*=\s*(?:\{|"|\b)(.+?)(?:\}+|"|\b)\s*,?\s*\Z',re.IGNORECASE)

    for bibfname in bib_files:
        # # THIS IS NO LONGER NEEDED as find_bib_files() takes care of it
        # if bibfname[-4:] != ".bib":
        #     bibfname = bibfname + ".bib"
        # texfiledir = os.path.dirname(view.file_name())
        # # fix from Tobias Schmidt to allow for absolute paths
        # bibfname = os.path.normpath(os.path.join(texfiledir, bibfname))
        # print repr(bibfname)
        try:
            bibf = codecs.open(bibfname,'r','UTF-8', 'ignore')  # 'ignore' to be safe
        except IOError:
            print ("Cannot open bibliography file %s !" % (bibfname,))
            sublime.status_message("Cannot open bibliography file %s !" % (bibfname,))
            continue
        else:
            bib = bibf.readlines()
            bibf.close()
        print ("%s has %s lines" % (repr(bibfname), len(bib)))

        keywords = []
        titles = []
        authors = []
        years = []
        journals = []
        #
        entry = {   "keyword": "", 
                    "title": "",
                    "author": "", 
                    "year": "", 
                    "editor": "",
                    "journal": "",
                    "eprint": "" }
        for line in bib:
            line = line.strip()
            # Let's get rid of irrelevant lines first
            if line == "" or line[0] == '%':
                continue
            if line.lower()[0:8] == "@comment":
                continue
            if line.lower()[0:7] == "@string":
                continue
            if line[0] == "@":
                # First, see if we can add a record; the keyword must be non-empty, other fields not
                if entry["keyword"]:
                    keywords.append(entry["keyword"])
                    titles.append(entry["title"])
                    years.append(entry["year"])
                    # For author, if there is an editor, that's good enough
                    authors.append(entry["author"] or entry["editor"] or "????")
                    journals.append(entry["journal"] or entry["eprint"] or "????")
                    # Now reset for the next iteration
                    entry["keyword"] = ""
                    entry["title"] = ""
                    entry["year"] = ""
                    entry["author"] = ""
                    entry["editor"] = ""
                    entry["journal"] = ""
                    entry["eprint"] = ""
                # Now see if we get a new keyword
                kp_match = kp.search(line)
                if kp_match:
                    entry["keyword"] = kp_match.group(1) # No longer decode. Was: .decode('ascii','ignore')
                else:
                    print ("Cannot process this @ line: " + line)
                    print ("Previous record " + entry)
                continue
            # Now test for title, author, etc.
            # Note: we capture only the first line, but that's OK for our purposes
            multip_match = multip.search(line)
            if multip_match:
<<<<<<< HEAD
                key = multip_match.group(1)     # no longer decode. Was:    .decode('ascii','ignore')
                value = multip_match.group(2)   #                           .decode('ascii','ignore')
#                print key,value
=======
                key = multip_match.group(1).decode('ascii','ignore').lower()
                value = multip_match.group(2).decode('ascii','ignore')
>>>>>>> e58ab8f5
                entry[key] = value
            continue

        # at the end, we are left with one bib entry
        keywords.append(entry["keyword"])
        titles.append(entry["title"])
        years.append(entry["year"])
        authors.append(entry["author"] or entry["editor"] or "????")
        journals.append(entry["journal"] or entry["eprint"] or "????")

        print ( "Found %d total bib entries" % (len(keywords),) )

        # # Filter out }'s at the end. There should be no commas left
        titles = [t.replace('{\\textquoteright}', '').replace('{','').replace('}','') for t in titles]

        # format author field
        def format_author(authors):
            # print(authors)
            # split authors using ' and ' and get last name for 'last, first' format
            authors = [a.split(", ")[0].strip(' ') for a in authors.split(" and ")]
            # get last name for 'first last' format (preserve {...} text)
            authors = [a.split(" ")[-1] if a[-1] != '}' or a.find('{') == -1 else re.sub(r'{|}', '', a[len(a) - a[::-1].index('{'):-1]) for a in authors]
            #     authors = [a.split(" ")[-1] for a in authors]
            # truncate and add 'et al.'
            if len(authors) > 2:
                authors = authors[0] + " et al."
            else:
                authors = ' & '.join(authors)
            # return formated string
            # print(authors)
            return authors

        # format list of authors
        authors_short = [format_author(author) for author in authors]

        # short title
        sep = re.compile(":|\.|\?")
        titles_short = [sep.split(title)[0] for title in titles]
        titles_short = [title[0:60] + '...' if len(title) > 60 else title for title in titles_short]

        # completions object
        completions += zip(keywords, titles, authors, years, authors_short, titles_short, journals)


    #### END COMPLETIONS HERE ####

    return completions, prefix, post_brace, new_point_a, new_point_b


# Based on html_completions.py
# see also latex_ref_completions.py
#
# It expands citations; activated by 
# cite<tab>
# citep<tab> and friends
#
# Furthermore, you can "pre-filter" the completions: e.g. use
#
# cite_sec
#
# to select all citation keywords starting with "sec". 
#
# There is only one problem: if you have a keyword "sec:intro", for instance,
# doing "cite_intro:" will find it correctly, but when you insert it, this will be done
# right after the ":", so the "cite_intro:" won't go away. The problem is that ":" is a
# word boundary. Then again, TextMate has similar limitations :-)
#
# There is also another problem: * is also a word boundary :-( So, use e.g. citeX if
# what you want is \cite*{...}; the plugin handles the substitution

class LatexCiteCompletions(sublime_plugin.EventListener):

    def on_query_completions(self, view, prefix, locations):
        # Only trigger within LaTeX
        if not view.match_selector(locations[0],
                "text.tex.latex"):
            return []

        point = locations[0]

        try:
            completions, prefix, post_brace, new_point_a, new_point_b = get_cite_completions(view, point, autocompleting=True)
        except UnrecognizedCiteFormatError:
            return []
        except NoBibFilesError:
            sublime.status_message("No bib files found!")
            return []
        except BibParsingError as e:
            sublime.status_message("Bibliography " + e.filename + " is broken!")
            return []

        if prefix:
            completions = [comp for comp in completions if prefix.lower() in "%s %s" % (comp[0].lower(), comp[1].lower())]
            prefix += " "

        # get preferences for formating of autocomplete entries
        s = sublime.load_settings("LaTeXTools Preferences.sublime-settings")
        cite_autocomplete_format = s.get("cite_autocomplete_format", "{keyword}: {title}")

        r = [(prefix + cite_autocomplete_format.format(keyword=keyword, title=title, author=author, year=year, author_short=author_short, title_short=title_short, journal=journal),
                keyword + post_brace) for (keyword, title, author, year, author_short, title_short, journal) in completions]

        # print "%d bib entries matching %s" % (len(r), prefix)

        return r


class LatexCiteCommand(sublime_plugin.TextCommand):

    # Remember that this gets passed an edit object
    def run(self, edit):
        # get view and location of first selection, which we expect to be just the cursor position
        view = self.view
        point = view.sel()[0].b
        print (point)
        # Only trigger within LaTeX
        # Note using score_selector rather than match_selector
        if not view.score_selector(point,
                "text.tex.latex"):
            return

        try:
            completions, prefix, post_brace, new_point_a, new_point_b = get_cite_completions(view, point)
        except UnrecognizedCiteFormatError:
            sublime.error_message("Not a recognized format for citation completion")
            return
        except NoBibFilesError:
            sublime.error_message("No bib files found!")
            return
        except BibParsingError as e:
            sublime.error_message("Bibliography " + e.filename + " is broken!")
            return

        # filter against keyword, title, or author
        if prefix:
            completions = [comp for comp in completions if prefix.lower() in "%s %s %s" \
                                                    % (comp[0].lower(), comp[1].lower(), comp[2].lower())]

        # Note we now generate citation on the fly. Less copying of vectors! Win!
        def on_done(i):
            print ("latex_cite_completion called with index %d" % (i,) )

            # Allow user to cancel
            if i<0:
                return

            cite = completions[i][0] + post_brace

            # print "selected %s:%s by %s" % completions[i][0:3]
            # Replace cite expression with citation
            expr_region = sublime.Region(new_point_a, new_point_b)
            # ed = view.begin_edit()
            # view.replace(ed, expr_region, cite)
            # view.end_edit(ed)
            # the "latex_tools_replace" command is defined in latex_ref_cite_completions.py
            view.run_command("latex_tools_replace", {"a": new_point_a, "b": new_point_b, "replacement": cite})
            # Unselect the replaced region and leave the caret at the end
            caret = view.sel()[0].b
            view.sel().subtract(view.sel()[0])
            view.sel().add(sublime.Region(caret, caret))

        # get preferences for formating of quick panel
        s = sublime.load_settings("LaTeXTools Preferences.sublime-settings")
        cite_panel_format = s.get("cite_panel_format", ["{title} ({keyword})", "{author}"])

        # show quick
        view.window().show_quick_panel([[str.format(keyword=keyword, title=title, author=author, year=year, author_short=author_short, title_short=title_short, journal=journal) for str in cite_panel_format] \
                                        for (keyword, title, author, year, author_short, title_short,journal) in completions], on_done)<|MERGE_RESOLUTION|>--- conflicted
+++ resolved
@@ -293,14 +293,8 @@
             # Note: we capture only the first line, but that's OK for our purposes
             multip_match = multip.search(line)
             if multip_match:
-<<<<<<< HEAD
-                key = multip_match.group(1)     # no longer decode. Was:    .decode('ascii','ignore')
-                value = multip_match.group(2)   #                           .decode('ascii','ignore')
-#                print key,value
-=======
-                key = multip_match.group(1).decode('ascii','ignore').lower()
-                value = multip_match.group(2).decode('ascii','ignore')
->>>>>>> e58ab8f5
+                key = multip_match.group(1).lower()     # no longer decode. Was:    .decode('ascii','ignore')
+                value = multip_match.group(2)           #                           .decode('ascii','ignore')
                 entry[key] = value
             continue
 
