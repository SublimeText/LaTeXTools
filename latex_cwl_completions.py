--- conflicted
+++ resolved
@@ -11,11 +11,6 @@
 if sublime.version() < '3000':
     # we are on ST2 and Python 2.X
     _ST3 = False
-<<<<<<< HEAD
-    from latex_cite_completions import OLD_STYLE_CITE_REGEX, NEW_STYLE_CITE_REGEX, match
-    from latex_ref_completions import OLD_STYLE_REF_REGEX, NEW_STYLE_REF_REGEX
-    from latex_own_command_completions import get_own_command_completion, get_own_env_completion
-=======
     from latex_cite_completions import (
         OLD_STYLE_CITE_REGEX, NEW_STYLE_CITE_REGEX, match
     )
@@ -23,7 +18,9 @@
         OLD_STYLE_REF_REGEX, NEW_STYLE_REF_REGEX
     )
     import latex_input_completions
->>>>>>> 87600c82
+    from latex_own_command_completions import (
+        get_own_command_completion, get_own_env_completion
+    )
     from getRegion import get_Region
     from getTeXRoot import get_tex_root
     from latextools_utils import get_setting
@@ -31,11 +28,6 @@
     from latextools_utils import utils
 else:
     _ST3 = True
-<<<<<<< HEAD
-    from .latex_cite_completions import OLD_STYLE_CITE_REGEX, NEW_STYLE_CITE_REGEX, match
-    from .latex_ref_completions import OLD_STYLE_REF_REGEX, NEW_STYLE_REF_REGEX
-    from .latex_own_command_completions import get_own_command_completion, get_own_env_completion
-=======
     from .latex_cite_completions import (
         OLD_STYLE_CITE_REGEX, NEW_STYLE_CITE_REGEX, match
     )
@@ -43,7 +35,9 @@
         OLD_STYLE_REF_REGEX, NEW_STYLE_REF_REGEX
     )
     from . import latex_input_completions
->>>>>>> 87600c82
+    from .latex_own_command_completions import (
+        get_own_command_completion, get_own_env_completion
+    )
     from .getRegion import get_Region
     from .getTeXRoot import get_tex_root
     from .latextools_utils import get_setting
@@ -85,15 +79,6 @@
 # global setting to check whether the LaTeX-cwl package is available or not
 CWL_COMPLETION_ENABLED = None
 
-<<<<<<< HEAD
-def _is_snippet(completion_entry):
-    """
-    returns True if the second part of the completion tuple
-    is a sublime snippet
-    """
-    completion_result = completion_entry[1]
-    return completion_result[0] == '\\' and '{' in completion_result
-=======
 # global instance of CwlCompletions class
 CWL_COMPLETIONS = None
 
@@ -254,7 +239,6 @@
             # now that we have some
             if self._triggered and len(self._completions) != 0:
                 sublime.set_timeout(self._hack, 0)
->>>>>>> 87600c82
 
 
 class LatexCwlCompletion(sublime_plugin.EventListener):
@@ -297,16 +281,6 @@
         if not do_complete:
             return []
 
-<<<<<<< HEAD
-        # if it is inside the begin oder end of an env,
-        # create and return the available environments
-        if is_env:
-            completions = (parse_cwl_file(parse_line_as_environment) +
-                           get_own_env_completion(view))
-            return completions
-
-=======
->>>>>>> 87600c82
         # do not autocomplete if the leading backslash is escaped
         if ESCAPE_REGEX.match(line):
             # if there the autocompletion has been opened with the \ trigger
@@ -330,17 +304,14 @@
             if match(rex, line) is not None:
                 return []
 
-<<<<<<< HEAD
-        completions = (parse_cwl_file(parse_line_as_command) +
-                       get_own_command_completion(view))
-=======
         # load the completions for the document
         if is_env:
-            completions = CWL_COMPLETIONS.get_completions(env=True)
+            completions = CWL_COMPLETIONS.get_completions(env=True) + \
+                get_own_env_completion()
         else:
-            completions = CWL_COMPLETIONS.get_completions()
-
->>>>>>> 87600c82
+            completions = CWL_COMPLETIONS.get_completions() + \
+                get_own_command_completion()
+
         # autocompleting with slash already on line
         # this is necessary to work around a short-coming in ST where having
         # a keyed entry appears to interfere with it recognising that there
@@ -445,7 +416,7 @@
     is a sublime snippet
     """
     completion_result = completion_entry[1]
-    return completion_result[0] == '\\' and '${1:' in completion_result
+    return completion_result[0] == '\\' and '{' in completion_result
 
 
 # -- Internal Parsing API --
