--- conflicted
+++ resolved
@@ -543,12 +543,4 @@
     global CWL_COMPLETIONS
     _create_cwl_packages_paths()
     if CWL_COMPLETIONS is None:
-<<<<<<< HEAD
-        CWL_COMPLETIONS = CwlCompletions()
-
-
-if not _ST3:
-    plugin_loaded()
-=======
-        CWL_COMPLETIONS = CwlCompletions()
->>>>>>> e337fbfe
+        CWL_COMPLETIONS = CwlCompletions()