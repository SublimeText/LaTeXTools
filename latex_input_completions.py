--- conflicted
+++ resolved
@@ -224,17 +224,13 @@
     if entry["type"] == "input":
         root = getTeXRoot.get_tex_root(view)
         if root:
-<<<<<<< HEAD
-            completions = get_file_list(root, entry["extensions"],
-                                        entry.get("strip_extensions", []))
-=======
             output_directory = get_output_directory(root)
             aux_directory = get_aux_directory(root)
             completions = get_file_list(
-                root, input_file_types, filter_exts,
+                root, entry["extensions"],
+                entry.get("strip_extensions", []),
                 output_directory, aux_directory
             )
->>>>>>> 24e7be55
         else:
             # file is unsaved
             completions = []
