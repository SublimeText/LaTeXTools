from __future__ import print_function

try:
	from latextools_utils.settings import get_setting
	from latextools_utils import sublime
except ImportError:
	from .settings import get_setting
<<<<<<< HEAD
	from . import sublime
=======

try:
	from latextools_utils.tex_directives import parse_tex_directives
except ImportError:
	from .tex_directives import parse_tex_directives
>>>>>>> 91558b38
<|MERGE_RESOLUTION|>--- conflicted
+++ resolved
@@ -2,15 +2,9 @@
 
 try:
 	from latextools_utils.settings import get_setting
+	from latextools_utils.tex_directives import parse_tex_directives
 	from latextools_utils import sublime
 except ImportError:
 	from .settings import get_setting
-<<<<<<< HEAD
-	from . import sublime
-=======
-
-try:
-	from latextools_utils.tex_directives import parse_tex_directives
-except ImportError:
 	from .tex_directives import parse_tex_directives
->>>>>>> 91558b38
+	from . import sublime