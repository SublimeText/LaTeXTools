--- conflicted
+++ resolved
@@ -2,22 +2,16 @@
 
 # ensure the utility modules are available
 try:
-<<<<<<< HEAD
     from latextools_utils.settings import get_setting
-    import latextools_utils.analysis
-    import latextools_utils.cache
-    import latextools_utils.utils
+    from latextools_utils.tex_directives import parse_tex_directives
+    from latextools_utils import analysis
+    from latextools_utils import cache
+    from latextools_utils import sublime
+    from latextools_utils import utils
 except ImportError:
     from .settings import get_setting
+    from .tex_directives import parse_tex_directives
     from . import analysis
     from . import cache
-    from . import utils
-=======
-	from latextools_utils.settings import get_setting
-	from latextools_utils.tex_directives import parse_tex_directives
-	from latextools_utils import sublime
-except ImportError:
-	from .settings import get_setting
-	from .tex_directives import parse_tex_directives
-	from . import sublime
->>>>>>> d517bb7a
+    from . import sublime
+    from . import utils