<<<<<<< HEAD
from __future__ import print_function


def is_bib_buffer(view, point=0):
    return view.match_selector(point, 'text.bibtex') or is_biblatex_buffer(view, point)


def is_biblatex_buffer(view, point=0):
    return view.match_selector(point, 'text.biblatex')

=======
>>>>>>> 24e7be55
try:
    from latextools_utils.settings import get_setting
except ImportError:
    from .settings import get_setting<|MERGE_RESOLUTION|>--- conflicted
+++ resolved
@@ -1,4 +1,3 @@
-<<<<<<< HEAD
 from __future__ import print_function
 
 
@@ -9,8 +8,6 @@
 def is_biblatex_buffer(view, point=0):
     return view.match_selector(point, 'text.biblatex')
 
-=======
->>>>>>> 24e7be55
 try:
     from latextools_utils.settings import get_setting
 except ImportError:
