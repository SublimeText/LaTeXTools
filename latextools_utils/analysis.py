import copy
import os
import re
import itertools
from functools import partial
import traceback

import sublime

if sublime.version() < '3000':
    _ST3 = False
    from latextools_utils import utils
    from latextools_utils.cache import LocalCache
    from external.frozendict import frozendict
    from latextools_utils.six import strbase
    from latextools_utils.tex_directives import get_tex_root
else:
    _ST3 = True
    from . import utils
    from .cache import LocalCache
    from ..external.frozendict import frozendict
    from .six import strbase
    from .tex_directives import get_tex_root

# because we cannot natively pickle sublime.Region in ST2
# we provide the ability to pickle
if not _ST3:
    import copy_reg

    def pickle_region(region):
        return (sublime.Region, (region.a, region.b))

    copy_reg.pickle(sublime.Region, pickle_region)

# attributes of an entry (for documentation)
"""
Attributes of an entry:

- args: the string in the args part
- args_region: the region of the args part as a sublime region in the buffer
for each regex name:
- $name$: the string in the part
- $name$_region: the region of the part

- file_name: the name of the file, in which the entry appers
- text: the full text of the entry, e.g. '\\command{args}'
- start: the start position in the buffer
- end: the end position in the buffer
- region: a sublime region containing the whole entry
"""

# regex for a latex expression
# usually it is \command[optargs]{args}
# but it can be way more complicated, e.g.
# \newenvironment{ENVIRONMENTNAME}[COUNT][OPTIONAL]{BEGIN}{END}
# this regex does not capture all posibilities, but hopefully,
# all we need and can obviously be extended without losing backward
# compatibility
# regex names are:
# \command[optargs]{args}[optargs2][optargs2a]{args2}[optargs3]{args3}
_RE_COMMAND = re.compile(
    r"\\(?P<command>[A-Za-z]+)(?P<star>\*?)\s*?"
    r"(?:\[(?P<optargs>[^\]]*)\])?\s*?"
    r"(\{(?P<args>[^\}]*)\}\s*?)?"
    r"(?:\[(?P<optargs2>[^\]]*)\])?\s*?"
    r"(?:\[(?P<optargs2a>[^\]]*)\])?\s*?"
    r"(?:\{(?P<args2>[^\}]*)\})?"
    r"(?:\[(?P<optargs3>[^\]]*)\])?\s*?"
    r"(?:\{(?P<args3>[^\}]*)\})?",
    re.MULTILINE | re.UNICODE
)
# this regex is used to remove comments
_RE_COMMENT = re.compile(
    r"((?<=^)|(?<=[^\\]))%.*",
    re.UNICODE
)
# the analysis will walk recursively into the included files
# i.e. the 'args' field of the command
_input_commands = ["input", "include", "subfile", "loadglsentries"]
_import_commands = [
    "import", "subimport", "includefrom", "subincludefrom",
    "inputfrom", "subinputfrom"
]


# FLAGS
def _flag():
    """get the next free flag"""
    current_flag = _flag.flag
    _flag.flag <<= 1
    return current_flag
_flag.flag = 1

# dummy for no flag
ALL_COMMANDS = 0
# exclude \begin{} and \end{} commands
NO_BEGIN_END_COMMANDS = _flag()
# allows \com{args} and \com{} but not \com
ONLY_COMMANDS_WITH_ARGS = _flag()
# only allow \com{args} not \com{} or \com
ONLY_COMMANDS_WITH_ARG_CONTENT = _flag()
# only in the preamble, i.e. before \begin{document}
ONLY_PREAMBLE = _flag()

# all filter functions to filter out commands,
# which do not need a special treatment
_FLAG_FILTER = {
    NO_BEGIN_END_COMMANDS:
        lambda c: c.command != "begin" and c.command != "end",
    ONLY_COMMANDS_WITH_ARGS:
        lambda c: c.args is not None,
    ONLY_COMMANDS_WITH_ARG_CONTENT:
        lambda c: bool(c.args)
}

DEFAULT_FLAGS = NO_BEGIN_END_COMMANDS | ONLY_COMMANDS_WITH_ARGS


class FileNotAnalyzed(Exception):
    pass


class Analysis(object):

    def __init__(self, tex_root):
        self._tex_root = tex_root
        self._content = {}
        self._raw_content = {}

        self._all_commands = []
        self._command_cache = {}

<<<<<<< HEAD
        self._import_base_paths = {}

        self._finished = False
=======
        self.__finished = False
        self.__frozen = False
>>>>>>> a4890ae9

    def tex_root(self):
        """The tex root of the analysis"""
        return self._tex_root

    def tex_base_path(self, file_path):
        """
        The folder in which the file is seen by the latex compiler.
        This is usually the folder of the tex root, but can change if
        the import package is used.
        Use this instead of the tex root path to implement functions
        like the \input command completion.
        """
        file_path = os.path.normpath(file_path)
        try:
            base_path = self._import_base_paths[file_path]
        except KeyError:
            base_path, _ = os.path.split(self._tex_root)
        return base_path

    def content(self, file_name):
        """
        The content of the file without comments (a string)
        """
        if file_name not in self._content:
            raise FileNotAnalyzed(file_name)
        return self._content[file_name]

    def raw_content(self, file_name):
        """
        The raw unprocessed content of the file (a string)
        """
        if file_name not in self._raw_content:
            raise FileNotAnalyzed(file_name)
        return self._raw_content[file_name]

    def rowcol(self, file_name):
        """
        Returns a rowcol function for the file with the same behavior as the
        view.rowcol function from the sublime api
        """
        return make_rowcol(self.raw_content(file_name))

    def commands(self, flags=DEFAULT_FLAGS):
        """
        Returns a list with copies of each command entry in the document

        Arguments:
        flags -- flags to filter the commands, which should for a be used over
            over filtering the commands on your own (optimization/caching).
            Possible flags are:
            NO_BEGIN_END_COMMANDS - removes all begind and end commands
                i.e.: exclude \\begin{} and \\end{} commands
            ONLY_COMMANDS_WITH_ARGS - removes all commands without arguments
                i.e.: allows \\com{args} and \\com{} but not \\com
            default flags are:
            NO_BEGIN_END_COMMANDS | ONLY_COMMANDS_WITH_ARGS

        Returns:
        A list of all commands, which are preprocessed with the flags
        """
        return self._commands(flags)

    def filter_commands(self, how, flags=DEFAULT_FLAGS):
        """
        Returns a filtered list with copies of each command entry
        in the document

        Arguments:
        how -- how it should be filtered, possible types are:
            string - only commands, which equals this string
            list of string - only commands which are in this list
            function of command->bool - should return true iff the command
                should be in the result
        flags -- flags to filter the commands, which should for a be used over
            over filtering the commands on your own (optimization/caching).
            Possible flags are:
            NO_BEGIN_END_COMMANDS - removes all begin and end commands
                i.e.: exclude \\begin{} and \\end{} commands
            ONLY_COMMANDS_WITH_ARGS - removes all commands without arguments
                i.e.: allows \\com{args} and \\com{} but not \\com
            default flags are:
            NO_BEGIN_END_COMMANDS | ONLY_COMMANDS_WITH_ARGS

        Returns:
        A list of all commands, which are preprocessed with the flags
        """
        # convert the filter into a function
        if isinstance(how, strbase):
            def command_filter(c):
                return c.command == how
        elif type(how) is list:
            def command_filter(c):
                return c.command in how
        elif callable(how):
            def command_filter(c):
                return how(c)
        else:
            raise Exception("Unsupported filter type: " + str(type(how)))
        com = self._commands(flags)
        return tuple(filter(command_filter, com))

    def _add_command(self, command):
        self._all_commands.append(command)

    def _build_cache(self, flags):
        com = self._all_commands
        if flags & ONLY_PREAMBLE:
            def is_not_begin_document(c):
                return not (c.command == "begin" and c.args == "document")
            com = itertools.takewhile(is_not_begin_document, com)
        for cflag in sorted(_FLAG_FILTER.keys()):
            if flags & cflag:
                f = _FLAG_FILTER[cflag]
                com = filter(f, com)
        self._command_cache[flags] = tuple(com)

    def _commands(self, flags):
        if flags not in self._command_cache:
            self._build_cache(flags)
        return self._command_cache[flags]

    @property
    def _finished(self):
        return self.__finished

    @_finished.setter
    def _finished(self, value):
        self.__finished = value
        if value and not self.__frozen:
            self._freeze()

    def _freeze(self):
        self._content = frozendict(**self._content)
        self._raw_content = frozendict(**self._raw_content)
        self._all_commands = tuple(c for c in self._all_commands)
        self.__frozen = True


    def __copy__(self):
        return self


def get_analysis(tex_root):
    """
    Returns an analysis of the document using a cache

    Use this method if you want a fast result and don't mind if there
    are small changes between the analysis and the usage.
    Don't use this method if you ware looking forward in using
    the regions of the commands (it will most likely not yield proper result)
    (and is currently not supported with st2)

    Arguments:
    tex_root -- the path to the tex root as a string
                if you use the view instead, the tex root will be extracted
                automatically

    Returns:
    An Analysis of the view, which contains all relevant information and
    provides access methods to useful properties
    """
    if tex_root is None:
        return
    if isinstance(tex_root, sublime.View):
        tex_root = get_tex_root(tex_root)
        if tex_root is None:
            return
    elif not isinstance(tex_root, strbase):
        raise TypeError("tex_root must be a string or view")

    result = LocalCache(tex_root).cache(
        'analysis', partial(analyze_document, tex_root))
    return result


def analyze_document(tex_root):
    """
    Analyzes the document

    Arguments:
    tex_root -- the path to the tex root as a string
                if you use the view instead, the tex root will be extracted
                automatically

    Returns:
    An Analysis of the view, which contains all relevant information and
    provides access methods to useful properties
    """
    if tex_root is None:
        return
    if isinstance(tex_root, sublime.View):
        tex_root = get_tex_root(tex_root)
        if tex_root is None:
            return
    elif not isinstance(tex_root, strbase):
        raise TypeError("tex_root must be a string or view")

    result = _analyze_tex_file(tex_root)
    return result


def _analyze_tex_file(tex_root, file_name=None, process_file_stack=[],
                      ana=None, import_path=None):
    # init ana and the file name
    if not ana:
        ana = Analysis(tex_root)
    if not file_name:
        file_name = tex_root
    # if the file name has no extension use ".tex"
    elif not os.path.splitext(file_name)[1]:
        file_name += ".tex"
    # normalize the path
    file_name = os.path.normpath(file_name)
    # ensure not to go into infinite recursion
    if file_name in process_file_stack:
        print("File appears cyclic: ", file_name)
        print(process_file_stack)
        return ana

    if not import_path:
        base_path, _ = os.path.split(tex_root)
    else:
        base_path = import_path

    # store import path at the base path, such that it can be accessed
    if import_path:
        if file_name in ana._import_base_paths:
            if ana._import_base_paths[file_name] != import_path:
                print(
                    "Warning: '{0}' is imported twice. "
                    "Cannot handle this correctly in the analysis."
                )
        else:
            ana._import_base_paths[file_name] = base_path

    # read the content from the file
    try:
        raw_content, content = _preprocess_file(file_name)
    except:
        print('Error occurred while preprocessing {0}'.format(file_name))
        traceback.print_exc()
        return ana

    ana._content[file_name] = content
    ana._raw_content[file_name] = raw_content

    for m in _RE_COMMAND.finditer(content):
        g = m.group

        # insert all relevant information into this dict, which is based
        # on the group dict, i.e. all regex matches
        entryDict = m.groupdict()
        entryDict.update({
            "file_name": file_name,
            "text": g(0),
            "start": m.start(),
            "end": m.end(),
            "region": sublime.Region(m.start(), m.end())
        })
        # insert the regions of the matches into the entry dict
        for k in m.groupdict().keys():
            region_name = k + "_region"
            reg = m.regs[_RE_COMMAND.groupindex[k]]
            entryDict[region_name] = sublime.Region(reg[0], reg[1])
        # create an object from the dict and insert it into the analysis
        entry = objectview(frozendict(entryDict))
        ana._add_command(entry)

        # read child files if it is an input command
        if g("command") in _input_commands and g("args") is not None:
            process_file_stack.append(file_name)
            open_file = os.path.join(base_path, g("args"))
            _analyze_tex_file(tex_root, open_file, process_file_stack, ana)
            process_file_stack.pop()
        elif (g("command") in _import_commands and g("args") is not None and
                g("args2") is not None):
            if g("command").startswith("sub"):
                next_import_path = os.path.join(base_path, g("args"))
            else:
                next_import_path = g("args")
            # normalize the path
            next_import_path = os.path.normpath(next_import_path)
            open_file = os.path.join(next_import_path, g("args2"))

            process_file_stack.append(file_name)
            _analyze_tex_file(
                tex_root, open_file, process_file_stack, ana,
                import_path=next_import_path)
            process_file_stack.pop()

        # don't parse further than \end{document}
        if g("args") == "document" and g("command") == "end" or ana._finished:
            ana._finished = True
            break

    return ana


def _preprocess_file(file_name):
    """
    reads and preprocesses a file, return the raw content
    and the content without comments
    """
    raw_content = utils.run_on_main_thread(
        partial(utils.get_file_content, file_name, force_lf_endings=True))

    # replace all comments with spaces to not change the position
    # of the rest
    comments = [c for c in _RE_COMMENT.finditer(raw_content)]
    content = list(raw_content)
    for m in comments:
        for i in range(m.start(), m.end()):
            content[i] = ' '
    content = "".join(content)
    return raw_content, content


def make_rowcol(string):
    """
    Creates a rowcol function similar to the rowcol function of a view

    Arguments:
    string -- The string on which the rowcol function should hold

    Returns:
    A function similar to the rowcol function of a sublime text view
    """
    rowlens = [len(x) + 1 for x in string.split("\n")]
    rowpos = []
    acc = 0
    for i in rowlens:
        acc += i
        rowpos.append(acc)

    def rowcol(pos):
        last = 0
        for i, k in enumerate(rowpos, 0):
            if pos < k:
                return (i, pos - last)
            last = k
        return (-1, -1)
    return rowcol


class objectview(object):
    """
    Converts an dict into an object, such that every dict entry
    is an attribute of the object
    """

    def __init__(self, d):
        self.__dict__['_d'] = d

    def __getattr__(self, attr):
        return self._d[attr]

    def __setattr__(self, attr, value):
        raise TypeError('cannot set value on an objectview')

    def copy(self, **add_or_replace):
        new_dict = self._d.copy()
        if add_or_replace:
            new_dict.update(**add_or_replace)
        return objectview(new_dict)

    def __deepcopy__(self, memo):
        cls = self.__class__
        result = cls.__new__(cls)
        memo[id(self)] = result
        result.__dict__['_d'] = copy.deepcopy(self.__dict__['_d'], memo)
        return result

    def __repr__(self):
        return repr(self._d)<|MERGE_RESOLUTION|>--- conflicted
+++ resolved
@@ -130,14 +130,10 @@
         self._all_commands = []
         self._command_cache = {}
 
-<<<<<<< HEAD
         self._import_base_paths = {}
 
-        self._finished = False
-=======
         self.__finished = False
         self.__frozen = False
->>>>>>> a4890ae9
 
     def tex_root(self):
         """The tex root of the analysis"""
