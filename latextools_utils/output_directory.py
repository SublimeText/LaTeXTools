--- conflicted
+++ resolved
@@ -4,29 +4,11 @@
 import sublime
 import tempfile
 
-<<<<<<< HEAD
-try:
-    from latextools_utils import get_setting
-    from latextools_utils.distro_utils import using_miktex
-    from latextools_utils.perl_installed import perl_installed
-    from latextools_utils.tex_directives import (
-        get_tex_root, parse_tex_directives
-    )
-    from latextools_utils.sublime_utils import get_project_file_name
-    from latextools_utils.system import make_dirs
-except ImportError:
-    from . import get_setting
-    from .distro_utils import using_miktex
-    from .perl_installed import perl_installed
-    from .tex_directives import get_tex_root, parse_tex_directives
-    from .sublime_utils import get_project_file_name
-    from .system import make_dirs
-=======
 from . import get_setting
 from .distro_utils import using_miktex
+from .perl_installed import perl_installed
 from .tex_directives import get_tex_root, parse_tex_directives
 from .sublime_utils import get_project_file_name
->>>>>>> 5309b41e
 
 
 __all__ = [
