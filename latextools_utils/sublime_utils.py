--- conflicted
+++ resolved
@@ -11,21 +11,13 @@
 import sys
 
 try:
-<<<<<<< HEAD
-	from latextools_utils.external_command import check_output
-	from latextools_utils.settings import get_setting
-	from latextools_utils.system import which
-except ImportError:
-	from .external_command import check_output
-	from .settings import get_setting
-	from .system import which
-=======
+    from latextools_utils.external_command import check_output
     from latextools_utils.settings import get_setting
     from latextools_utils.system import which
 except ImportError:
+    from .external_command import check_output
     from .settings import get_setting
     from .system import which
->>>>>>> 0209af69
 
 
 __all__ = ['normalize_path', 'get_project_file_name']
