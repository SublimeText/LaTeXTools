import sublime, sublime_plugin
import sys, os, os.path, platform, threading, functools
import subprocess
import types
import re
import getTeXRoot
import parseTeXlog

DEBUG = False

# Compile current .tex file using platform-specific tool
# On Windows, use texify; on Mac, use latexmk
# Assumes executables are on the path
# Warning: we do not do "deep" safety checks

# This is basically a specialized exec command: we do not capture output,
# but instead look at log files to parse errors

# Encoding: especially useful for Windows
# TODO: counterpart for OSX? Guess encoding of files?
def getOEMCP():
    # Windows OEM/Ansi codepage mismatch issue.
    # We need the OEM cp, because texify and friends are console programs
    import ctypes
    codepage = ctypes.windll.kernel32.GetOEMCP()
    return str(codepage)





# First, define thread class for async processing

class CmdThread ( threading.Thread ):

	# Use __init__ to pass things we need
	# in particular, we pass the caller in teh main thread, so we can display stuff!
	def __init__ (self, caller):
		self.caller = caller
		threading.Thread.__init__ ( self )

	def run ( self ):
		print "Welcome to thread " + self.getName()
		cmd = self.caller.make_cmd + [self.caller.file_name]
		self.caller.output("[Compiling " + self.caller.file_name + "]")
		if DEBUG:
			print cmd.encode('UTF-8')

		if self.caller.env or self.caller.path:
			old_env = os.environ

		# Handle extra environment variables
		if self.caller.env:
			os.environ.update(dict((k.encode(sys.getfilesystemencoding()), v) for (k, v) in self.caller.env.items()))

		# Handle path; copied from exec.py
		if self.caller.path:
			# The user decides in the build system  whether he wants to append $PATH
			# or tuck it at the front: "$PATH;C:\\new\\path", "C:\\new\\path;$PATH"
			os.environ["PATH"] = os.path.expandvars(self.caller.path).encode(sys.getfilesystemencoding())

<<<<<<< HEAD
		if platform.system() == "Windows":
			# make sure console does not come up
			startupinfo = subprocess.STARTUPINFO()
			startupinfo.dwFlags |= subprocess.STARTF_USESHOWWINDOW
			proc = subprocess.Popen(cmd, startupinfo=startupinfo)
		else:
			proc = subprocess.Popen(cmd)

		# restore env if needed
		if self.caller.env or self.caller.path:
			os.environ = old_env
=======
		try:
			if platform.system() == "Windows":
				# make sure console does not come up
				startupinfo = subprocess.STARTUPINFO()
				startupinfo.dwFlags |= subprocess.STARTF_USESHOWWINDOW
				proc = subprocess.Popen(cmd, startupinfo=startupinfo)
			else:
				proc = subprocess.Popen(cmd)
		except:
			self.caller.output("\n\nCOULD NOT COMPILE!\n\n")
			self.caller.output("Attempted command:")
			self.caller.output(" ".join(cmd))
			self.caller.proc = None
			return
		
		# restore path if needed
		if self.caller.path:
			os.environ["PATH"] = old_path
>>>>>>> 26ca0b23

		# Handle killing
		# First, save process handle into caller; then communicate (which blocks)
		self.caller.proc = proc
		# out, err = proc.communicate()
		proc.wait() # TODO: if needed, must use tempfiles instead of stdout/err

		# if DEBUG:
		# 	self.caller.output(out)

		# Here the process terminated, but it may have been killed. If so, do not process log file.
		# Since we set self.caller.proc above, if it is None, the process must have been killed.
		# TODO: clean up?
		if not self.caller.proc:
			print proc.returncode
			self.caller.output("\n\n[User terminated compilation process]\n")
			self.caller.finish(False)	# We kill, so won't switch to PDF anyway
			return
		# Here we are done cleanly:
		self.caller.proc = None
		print "Finished normally"
		print proc.returncode

		# this is a conundrum. We used (ST1) to open in binary mode ('rb') to avoid
		# issues, but maybe we just need to decode?
		# 12-10-27 NO! We actually do need rb, because MikTeX on Windows injects Ctrl-Z's in the
		# log file, and this just causes Python to stop reading the file.

		# OK, this seems solid: first we decode using the self.caller.encoding, 
		# then we reencode using the default locale's encoding.
		# Note: we get this using ST2's own getdefaultencoding(), not the locale module
		# We ignore bad chars in both cases.

		# CHANGED 12/10/19: use platform encoding (self.caller.encoding), then
		# keep it that way!

		# CHANGED 12-10-27. OK, here's the deal. We must open in binary mode on Windows
		# because silly MiKTeX inserts ASCII control characters in over/underfull warnings.
		# In particular it inserts EOFs, which stop reading altogether; reading in binary
		# prevents that. However, that's not the whole story: if a FS character is encountered,
		# AND if we invoke splitlines on a STRING, it sadly breaks the line in two. This messes up
		# line numbers in error reports. If, on the other hand, we invoke splitlines on a
		# byte array (? whatever read() returns), this does not happen---we only break at \n, etc.
		# However, we must still decode the resulting lines using the relevant encoding.
		# 121101 -- moved splitting and decoding logic to parseTeXlog, where it belongs.
		
		data = open(self.caller.tex_base + ".log", 'rb').read()		

		errors = []
		warnings = []

		try:
			(errors, warnings) = parseTeXlog.parse_tex_log(data)
			content = ["",""]
			if errors:
				content.append("There were errors in your LaTeX source") 
				content.append("")
				content.extend(errors)
			else:
				content.append("Texification succeeded: no errors!")
				content.append("") 
			if warnings:
				if errors:
					content.append("")
					content.append("There were also warnings.") 
				else:
					content.append("However, there were warnings in your LaTeX source") 
				content.append("")
				content.extend(warnings)
		except Exception as e:
			content=["",""]
			content.append("LaTeXtools could not parse the TeX log file")
			content.append("(actually, we never should have gotten here)")
			content.append("")
			content.append("Python exception: " + repr(e))
			content.append("")
			content.append("Please let me know on GitHub. Thanks!")

		self.caller.output(content)
		self.caller.output("\n\n[Done!]\n")
		self.caller.finish(len(errors) == 0)


# Actual Command

# TODO latexmk stops if bib files can't be found (on subsequent compiles)
# I.e. it doesn't even start bibtex!
# If so, find out! Otherwise log file is never refreshed
# Work-around: check file creation times

# We get the texification command (cmd), file regex and path (TODO) from
# the sublime-build file. This allows us to use the ST2 magic: we can keep both
# windows and osx settings there, and we get handed the right one depending on
# the platform! Cool!

class make_pdfCommand(sublime_plugin.WindowCommand):

	def run(self, cmd="", file_regex="", path="", env=""):
		
		# Try to handle killing
		if hasattr(self, 'proc') and self.proc: # if we are running, try to kill running process
			self.output("\n\n### Got request to terminate compilation ###")
			self.proc.kill()
			self.proc = None
			return
		else: # either it's the first time we run, or else we have no running processes
			self.proc = None
		
		view = self.window.active_view()

		self.file_name = getTeXRoot.get_tex_root(view)
		if not os.path.isfile(self.file_name):
			sublime.error_message(self.file_name + ": file not found.")
			return

		self.tex_base, self.tex_ext = os.path.splitext(self.file_name)
		tex_dir = os.path.dirname(self.file_name)
		
		# Extra paths
		self.path = path

		# Extra env variables
		self.env = env

		# Output panel: from exec.py
		if not hasattr(self, 'output_view'):
			self.output_view = self.window.get_output_panel("exec")

		# Dumb, but required for the moment for the output panel to be picked
        # up as the result buffer
		self.window.get_output_panel("exec")

		self.output_view.settings().set("result_file_regex", "^([^:\n\r]*):([0-9]+):?([0-9]+)?:? (.*)$")
		# self.output_view.settings().set("result_line_regex", line_regex)
		self.output_view.settings().set("result_base_dir", tex_dir)

		self.window.run_command("show_panel", {"panel": "output.exec"})

		# Get parameters from sublime-build file:
		self.make_cmd = cmd
		self.output_view.settings().set("result_file_regex", file_regex)

		if view.is_dirty():
			print "saving..."
			view.run_command('save') # call this on view, not self.window
		
		if self.tex_ext.upper() != ".TEX":
			sublime.error_message("%s is not a TeX source file: cannot compile." % (os.path.basename(view.file_name()),))
			return
		
		s = platform.system()
		if s == "Darwin":
			self.encoding = "UTF-8"
		elif s == "Windows":
			self.encoding = getOEMCP()
		elif s == "Linux":
			self.encoding = "UTF-8"
		else:
			sublime.error_message("Platform as yet unsupported. Sorry!")
			return	
		print self.make_cmd + [self.file_name]
		
		os.chdir(tex_dir)
		CmdThread(self).start()
		print threading.active_count()


	# Threading headaches :-)
	# The following function is what gets called from CmdThread; in turn,
	# this spawns append_data, but on the main thread.

	def output(self, data):
		sublime.set_timeout(functools.partial(self.do_output, data), 0)

	def do_output(self, data):
        # if proc != self.proc:
        #     # a second call to exec has been made before the first one
        #     # finished, ignore it instead of intermingling the output.
        #     if proc:
        #         proc.kill()
        #     return

		# try:
		#     str = data.decode(self.encoding)
		# except:
		#     str = "[Decode error - output not " + self.encoding + "]"
		#     proc = None

		# decoding in thread, so we can pass coded and decoded data
		# handle both lists and strings
		str = data if isinstance(data, types.StringTypes) else "\n".join(data)

		# Normalize newlines, Sublime Text always uses a single \n separator
		# in memory.
		str = str.replace('\r\n', '\n').replace('\r', '\n')

		selection_was_at_end = (len(self.output_view.sel()) == 1
		    and self.output_view.sel()[0]
		        == sublime.Region(self.output_view.size()))
		self.output_view.set_read_only(False)
		edit = self.output_view.begin_edit()
		self.output_view.insert(edit, self.output_view.size(), str)
		if selection_was_at_end:
		    self.output_view.show(self.output_view.size())
		self.output_view.end_edit(edit)
		self.output_view.set_read_only(True)	

	# Also from exec.py
	# Set the selection to the start of the output panel, so next_result works
	# Then run viewer

	def finish(self, can_switch_to_pdf):
		sublime.set_timeout(functools.partial(self.do_finish, can_switch_to_pdf), 0)

	def do_finish(self, can_switch_to_pdf):
		edit = self.output_view.begin_edit()
		self.output_view.sel().clear()
		reg = sublime.Region(0)
		self.output_view.sel().add(reg)
		self.output_view.show(reg) # scroll to top
		self.output_view.end_edit(edit)
		if can_switch_to_pdf:
			self.window.active_view().run_command("jump_to_pdf", {"from_keybinding": False})<|MERGE_RESOLUTION|>--- conflicted
+++ resolved
@@ -1,316 +1,302 @@
-import sublime, sublime_plugin
-import sys, os, os.path, platform, threading, functools
-import subprocess
-import types
-import re
-import getTeXRoot
-import parseTeXlog
-
-DEBUG = False
-
-# Compile current .tex file using platform-specific tool
-# On Windows, use texify; on Mac, use latexmk
-# Assumes executables are on the path
-# Warning: we do not do "deep" safety checks
-
-# This is basically a specialized exec command: we do not capture output,
-# but instead look at log files to parse errors
-
-# Encoding: especially useful for Windows
-# TODO: counterpart for OSX? Guess encoding of files?
-def getOEMCP():
-    # Windows OEM/Ansi codepage mismatch issue.
-    # We need the OEM cp, because texify and friends are console programs
-    import ctypes
-    codepage = ctypes.windll.kernel32.GetOEMCP()
-    return str(codepage)
-
-
-
-
-
-# First, define thread class for async processing
-
-class CmdThread ( threading.Thread ):
-
-	# Use __init__ to pass things we need
-	# in particular, we pass the caller in teh main thread, so we can display stuff!
-	def __init__ (self, caller):
-		self.caller = caller
-		threading.Thread.__init__ ( self )
-
-	def run ( self ):
-		print "Welcome to thread " + self.getName()
-		cmd = self.caller.make_cmd + [self.caller.file_name]
-		self.caller.output("[Compiling " + self.caller.file_name + "]")
-		if DEBUG:
-			print cmd.encode('UTF-8')
-
-		if self.caller.env or self.caller.path:
-			old_env = os.environ
-
-		# Handle extra environment variables
-		if self.caller.env:
-			os.environ.update(dict((k.encode(sys.getfilesystemencoding()), v) for (k, v) in self.caller.env.items()))
-
-		# Handle path; copied from exec.py
-		if self.caller.path:
-			# The user decides in the build system  whether he wants to append $PATH
-			# or tuck it at the front: "$PATH;C:\\new\\path", "C:\\new\\path;$PATH"
-			os.environ["PATH"] = os.path.expandvars(self.caller.path).encode(sys.getfilesystemencoding())
-
-<<<<<<< HEAD
-		if platform.system() == "Windows":
-			# make sure console does not come up
-			startupinfo = subprocess.STARTUPINFO()
-			startupinfo.dwFlags |= subprocess.STARTF_USESHOWWINDOW
-			proc = subprocess.Popen(cmd, startupinfo=startupinfo)
-		else:
-			proc = subprocess.Popen(cmd)
-
-		# restore env if needed
-		if self.caller.env or self.caller.path:
-			os.environ = old_env
-=======
-		try:
-			if platform.system() == "Windows":
-				# make sure console does not come up
-				startupinfo = subprocess.STARTUPINFO()
-				startupinfo.dwFlags |= subprocess.STARTF_USESHOWWINDOW
-				proc = subprocess.Popen(cmd, startupinfo=startupinfo)
-			else:
-				proc = subprocess.Popen(cmd)
-		except:
-			self.caller.output("\n\nCOULD NOT COMPILE!\n\n")
-			self.caller.output("Attempted command:")
-			self.caller.output(" ".join(cmd))
-			self.caller.proc = None
-			return
-		
-		# restore path if needed
-		if self.caller.path:
-			os.environ["PATH"] = old_path
->>>>>>> 26ca0b23
-
-		# Handle killing
-		# First, save process handle into caller; then communicate (which blocks)
-		self.caller.proc = proc
-		# out, err = proc.communicate()
-		proc.wait() # TODO: if needed, must use tempfiles instead of stdout/err
-
-		# if DEBUG:
-		# 	self.caller.output(out)
-
-		# Here the process terminated, but it may have been killed. If so, do not process log file.
-		# Since we set self.caller.proc above, if it is None, the process must have been killed.
-		# TODO: clean up?
-		if not self.caller.proc:
-			print proc.returncode
-			self.caller.output("\n\n[User terminated compilation process]\n")
-			self.caller.finish(False)	# We kill, so won't switch to PDF anyway
-			return
-		# Here we are done cleanly:
-		self.caller.proc = None
-		print "Finished normally"
-		print proc.returncode
-
-		# this is a conundrum. We used (ST1) to open in binary mode ('rb') to avoid
-		# issues, but maybe we just need to decode?
-		# 12-10-27 NO! We actually do need rb, because MikTeX on Windows injects Ctrl-Z's in the
-		# log file, and this just causes Python to stop reading the file.
-
-		# OK, this seems solid: first we decode using the self.caller.encoding, 
-		# then we reencode using the default locale's encoding.
-		# Note: we get this using ST2's own getdefaultencoding(), not the locale module
-		# We ignore bad chars in both cases.
-
-		# CHANGED 12/10/19: use platform encoding (self.caller.encoding), then
-		# keep it that way!
-
-		# CHANGED 12-10-27. OK, here's the deal. We must open in binary mode on Windows
-		# because silly MiKTeX inserts ASCII control characters in over/underfull warnings.
-		# In particular it inserts EOFs, which stop reading altogether; reading in binary
-		# prevents that. However, that's not the whole story: if a FS character is encountered,
-		# AND if we invoke splitlines on a STRING, it sadly breaks the line in two. This messes up
-		# line numbers in error reports. If, on the other hand, we invoke splitlines on a
-		# byte array (? whatever read() returns), this does not happen---we only break at \n, etc.
-		# However, we must still decode the resulting lines using the relevant encoding.
-		# 121101 -- moved splitting and decoding logic to parseTeXlog, where it belongs.
-		
-		data = open(self.caller.tex_base + ".log", 'rb').read()		
-
-		errors = []
-		warnings = []
-
-		try:
-			(errors, warnings) = parseTeXlog.parse_tex_log(data)
-			content = ["",""]
-			if errors:
-				content.append("There were errors in your LaTeX source") 
-				content.append("")
-				content.extend(errors)
-			else:
-				content.append("Texification succeeded: no errors!")
-				content.append("") 
-			if warnings:
-				if errors:
-					content.append("")
-					content.append("There were also warnings.") 
-				else:
-					content.append("However, there were warnings in your LaTeX source") 
-				content.append("")
-				content.extend(warnings)
-		except Exception as e:
-			content=["",""]
-			content.append("LaTeXtools could not parse the TeX log file")
-			content.append("(actually, we never should have gotten here)")
-			content.append("")
-			content.append("Python exception: " + repr(e))
-			content.append("")
-			content.append("Please let me know on GitHub. Thanks!")
-
-		self.caller.output(content)
-		self.caller.output("\n\n[Done!]\n")
-		self.caller.finish(len(errors) == 0)
-
-
-# Actual Command
-
-# TODO latexmk stops if bib files can't be found (on subsequent compiles)
-# I.e. it doesn't even start bibtex!
-# If so, find out! Otherwise log file is never refreshed
-# Work-around: check file creation times
-
-# We get the texification command (cmd), file regex and path (TODO) from
-# the sublime-build file. This allows us to use the ST2 magic: we can keep both
-# windows and osx settings there, and we get handed the right one depending on
-# the platform! Cool!
-
-class make_pdfCommand(sublime_plugin.WindowCommand):
-
-	def run(self, cmd="", file_regex="", path="", env=""):
-		
-		# Try to handle killing
-		if hasattr(self, 'proc') and self.proc: # if we are running, try to kill running process
-			self.output("\n\n### Got request to terminate compilation ###")
-			self.proc.kill()
-			self.proc = None
-			return
-		else: # either it's the first time we run, or else we have no running processes
-			self.proc = None
-		
-		view = self.window.active_view()
-
-		self.file_name = getTeXRoot.get_tex_root(view)
-		if not os.path.isfile(self.file_name):
-			sublime.error_message(self.file_name + ": file not found.")
-			return
-
-		self.tex_base, self.tex_ext = os.path.splitext(self.file_name)
-		tex_dir = os.path.dirname(self.file_name)
-		
-		# Extra paths
-		self.path = path
-
-		# Extra env variables
-		self.env = env
-
-		# Output panel: from exec.py
-		if not hasattr(self, 'output_view'):
-			self.output_view = self.window.get_output_panel("exec")
-
-		# Dumb, but required for the moment for the output panel to be picked
-        # up as the result buffer
-		self.window.get_output_panel("exec")
-
-		self.output_view.settings().set("result_file_regex", "^([^:\n\r]*):([0-9]+):?([0-9]+)?:? (.*)$")
-		# self.output_view.settings().set("result_line_regex", line_regex)
-		self.output_view.settings().set("result_base_dir", tex_dir)
-
-		self.window.run_command("show_panel", {"panel": "output.exec"})
-
-		# Get parameters from sublime-build file:
-		self.make_cmd = cmd
-		self.output_view.settings().set("result_file_regex", file_regex)
-
-		if view.is_dirty():
-			print "saving..."
-			view.run_command('save') # call this on view, not self.window
-		
-		if self.tex_ext.upper() != ".TEX":
-			sublime.error_message("%s is not a TeX source file: cannot compile." % (os.path.basename(view.file_name()),))
-			return
-		
-		s = platform.system()
-		if s == "Darwin":
-			self.encoding = "UTF-8"
-		elif s == "Windows":
-			self.encoding = getOEMCP()
-		elif s == "Linux":
-			self.encoding = "UTF-8"
-		else:
-			sublime.error_message("Platform as yet unsupported. Sorry!")
-			return	
-		print self.make_cmd + [self.file_name]
-		
-		os.chdir(tex_dir)
-		CmdThread(self).start()
-		print threading.active_count()
-
-
-	# Threading headaches :-)
-	# The following function is what gets called from CmdThread; in turn,
-	# this spawns append_data, but on the main thread.
-
-	def output(self, data):
-		sublime.set_timeout(functools.partial(self.do_output, data), 0)
-
-	def do_output(self, data):
-        # if proc != self.proc:
-        #     # a second call to exec has been made before the first one
-        #     # finished, ignore it instead of intermingling the output.
-        #     if proc:
-        #         proc.kill()
-        #     return
-
-		# try:
-		#     str = data.decode(self.encoding)
-		# except:
-		#     str = "[Decode error - output not " + self.encoding + "]"
-		#     proc = None
-
-		# decoding in thread, so we can pass coded and decoded data
-		# handle both lists and strings
-		str = data if isinstance(data, types.StringTypes) else "\n".join(data)
-
-		# Normalize newlines, Sublime Text always uses a single \n separator
-		# in memory.
-		str = str.replace('\r\n', '\n').replace('\r', '\n')
-
-		selection_was_at_end = (len(self.output_view.sel()) == 1
-		    and self.output_view.sel()[0]
-		        == sublime.Region(self.output_view.size()))
-		self.output_view.set_read_only(False)
-		edit = self.output_view.begin_edit()
-		self.output_view.insert(edit, self.output_view.size(), str)
-		if selection_was_at_end:
-		    self.output_view.show(self.output_view.size())
-		self.output_view.end_edit(edit)
-		self.output_view.set_read_only(True)	
-
-	# Also from exec.py
-	# Set the selection to the start of the output panel, so next_result works
-	# Then run viewer
-
-	def finish(self, can_switch_to_pdf):
-		sublime.set_timeout(functools.partial(self.do_finish, can_switch_to_pdf), 0)
-
-	def do_finish(self, can_switch_to_pdf):
-		edit = self.output_view.begin_edit()
-		self.output_view.sel().clear()
-		reg = sublime.Region(0)
-		self.output_view.sel().add(reg)
-		self.output_view.show(reg) # scroll to top
-		self.output_view.end_edit(edit)
-		if can_switch_to_pdf:
+import sublime, sublime_plugin
+import sys, os, os.path, platform, threading, functools
+import subprocess
+import types
+import re
+import getTeXRoot
+import parseTeXlog
+
+DEBUG = False
+
+# Compile current .tex file using platform-specific tool
+# On Windows, use texify; on Mac, use latexmk
+# Assumes executables are on the path
+# Warning: we do not do "deep" safety checks
+
+# This is basically a specialized exec command: we do not capture output,
+# but instead look at log files to parse errors
+
+# Encoding: especially useful for Windows
+# TODO: counterpart for OSX? Guess encoding of files?
+def getOEMCP():
+    # Windows OEM/Ansi codepage mismatch issue.
+    # We need the OEM cp, because texify and friends are console programs
+    import ctypes
+    codepage = ctypes.windll.kernel32.GetOEMCP()
+    return str(codepage)
+
+
+
+
+
+# First, define thread class for async processing
+
+class CmdThread ( threading.Thread ):
+
+	# Use __init__ to pass things we need
+	# in particular, we pass the caller in teh main thread, so we can display stuff!
+	def __init__ (self, caller):
+		self.caller = caller
+		threading.Thread.__init__ ( self )
+
+	def run ( self ):
+		print "Welcome to thread " + self.getName()
+		cmd = self.caller.make_cmd + [self.caller.file_name]
+		self.caller.output("[Compiling " + self.caller.file_name + "]")
+		if DEBUG:
+			print cmd.encode('UTF-8')
+
+		if self.caller.env or self.caller.path:
+			old_env = os.environ
+
+		# Handle extra environment variables
+		if self.caller.env:
+			os.environ.update(dict((k.encode(sys.getfilesystemencoding()), v) for (k, v) in self.caller.env.items()))
+
+		# Handle path; copied from exec.py
+		if self.caller.path:
+			# The user decides in the build system  whether he wants to append $PATH
+			# or tuck it at the front: "$PATH;C:\\new\\path", "C:\\new\\path;$PATH"
+			os.environ["PATH"] = os.path.expandvars(self.caller.path).encode(sys.getfilesystemencoding())
+
+		try:
+			if platform.system() == "Windows":
+				# make sure console does not come up
+				startupinfo = subprocess.STARTUPINFO()
+				startupinfo.dwFlags |= subprocess.STARTF_USESHOWWINDOW
+				proc = subprocess.Popen(cmd, startupinfo=startupinfo)
+			else:
+				proc = subprocess.Popen(cmd)
+		except:
+			self.caller.output("\n\nCOULD NOT COMPILE!\n\n")
+			self.caller.output("Attempted command:")
+			self.caller.output(" ".join(cmd))
+			self.caller.proc = None
+			return
+		
+		# restore env if needed
+		if self.caller.env or self.caller.path:
+			os.environ = old_env
+
+		# Handle killing
+		# First, save process handle into caller; then communicate (which blocks)
+		self.caller.proc = proc
+		# out, err = proc.communicate()
+		proc.wait() # TODO: if needed, must use tempfiles instead of stdout/err
+
+		# if DEBUG:
+		# 	self.caller.output(out)
+
+		# Here the process terminated, but it may have been killed. If so, do not process log file.
+		# Since we set self.caller.proc above, if it is None, the process must have been killed.
+		# TODO: clean up?
+		if not self.caller.proc:
+			print proc.returncode
+			self.caller.output("\n\n[User terminated compilation process]\n")
+			self.caller.finish(False)	# We kill, so won't switch to PDF anyway
+			return
+		# Here we are done cleanly:
+		self.caller.proc = None
+		print "Finished normally"
+		print proc.returncode
+
+		# this is a conundrum. We used (ST1) to open in binary mode ('rb') to avoid
+		# issues, but maybe we just need to decode?
+		# 12-10-27 NO! We actually do need rb, because MikTeX on Windows injects Ctrl-Z's in the
+		# log file, and this just causes Python to stop reading the file.
+
+		# OK, this seems solid: first we decode using the self.caller.encoding, 
+		# then we reencode using the default locale's encoding.
+		# Note: we get this using ST2's own getdefaultencoding(), not the locale module
+		# We ignore bad chars in both cases.
+
+		# CHANGED 12/10/19: use platform encoding (self.caller.encoding), then
+		# keep it that way!
+
+		# CHANGED 12-10-27. OK, here's the deal. We must open in binary mode on Windows
+		# because silly MiKTeX inserts ASCII control characters in over/underfull warnings.
+		# In particular it inserts EOFs, which stop reading altogether; reading in binary
+		# prevents that. However, that's not the whole story: if a FS character is encountered,
+		# AND if we invoke splitlines on a STRING, it sadly breaks the line in two. This messes up
+		# line numbers in error reports. If, on the other hand, we invoke splitlines on a
+		# byte array (? whatever read() returns), this does not happen---we only break at \n, etc.
+		# However, we must still decode the resulting lines using the relevant encoding.
+		# 121101 -- moved splitting and decoding logic to parseTeXlog, where it belongs.
+		
+		data = open(self.caller.tex_base + ".log", 'rb').read()		
+
+		errors = []
+		warnings = []
+
+		try:
+			(errors, warnings) = parseTeXlog.parse_tex_log(data)
+			content = ["",""]
+			if errors:
+				content.append("There were errors in your LaTeX source") 
+				content.append("")
+				content.extend(errors)
+			else:
+				content.append("Texification succeeded: no errors!")
+				content.append("") 
+			if warnings:
+				if errors:
+					content.append("")
+					content.append("There were also warnings.") 
+				else:
+					content.append("However, there were warnings in your LaTeX source") 
+				content.append("")
+				content.extend(warnings)
+		except Exception as e:
+			content=["",""]
+			content.append("LaTeXtools could not parse the TeX log file")
+			content.append("(actually, we never should have gotten here)")
+			content.append("")
+			content.append("Python exception: " + repr(e))
+			content.append("")
+			content.append("Please let me know on GitHub. Thanks!")
+
+		self.caller.output(content)
+		self.caller.output("\n\n[Done!]\n")
+		self.caller.finish(len(errors) == 0)
+
+
+# Actual Command
+
+# TODO latexmk stops if bib files can't be found (on subsequent compiles)
+# I.e. it doesn't even start bibtex!
+# If so, find out! Otherwise log file is never refreshed
+# Work-around: check file creation times
+
+# We get the texification command (cmd), file regex and path (TODO) from
+# the sublime-build file. This allows us to use the ST2 magic: we can keep both
+# windows and osx settings there, and we get handed the right one depending on
+# the platform! Cool!
+
+class make_pdfCommand(sublime_plugin.WindowCommand):
+
+	def run(self, cmd="", file_regex="", path="", env=""):
+		
+		# Try to handle killing
+		if hasattr(self, 'proc') and self.proc: # if we are running, try to kill running process
+			self.output("\n\n### Got request to terminate compilation ###")
+			self.proc.kill()
+			self.proc = None
+			return
+		else: # either it's the first time we run, or else we have no running processes
+			self.proc = None
+		
+		view = self.window.active_view()
+
+		self.file_name = getTeXRoot.get_tex_root(view)
+		if not os.path.isfile(self.file_name):
+			sublime.error_message(self.file_name + ": file not found.")
+			return
+
+		self.tex_base, self.tex_ext = os.path.splitext(self.file_name)
+		tex_dir = os.path.dirname(self.file_name)
+		
+		# Extra paths
+		self.path = path
+
+		# Extra env variables
+		self.env = env
+
+		# Output panel: from exec.py
+		if not hasattr(self, 'output_view'):
+			self.output_view = self.window.get_output_panel("exec")
+
+		# Dumb, but required for the moment for the output panel to be picked
+        # up as the result buffer
+		self.window.get_output_panel("exec")
+
+		self.output_view.settings().set("result_file_regex", "^([^:\n\r]*):([0-9]+):?([0-9]+)?:? (.*)$")
+		# self.output_view.settings().set("result_line_regex", line_regex)
+		self.output_view.settings().set("result_base_dir", tex_dir)
+
+		self.window.run_command("show_panel", {"panel": "output.exec"})
+
+		# Get parameters from sublime-build file:
+		self.make_cmd = cmd
+		self.output_view.settings().set("result_file_regex", file_regex)
+
+		if view.is_dirty():
+			print "saving..."
+			view.run_command('save') # call this on view, not self.window
+		
+		if self.tex_ext.upper() != ".TEX":
+			sublime.error_message("%s is not a TeX source file: cannot compile." % (os.path.basename(view.file_name()),))
+			return
+		
+		s = platform.system()
+		if s == "Darwin":
+			self.encoding = "UTF-8"
+		elif s == "Windows":
+			self.encoding = getOEMCP()
+		elif s == "Linux":
+			self.encoding = "UTF-8"
+		else:
+			sublime.error_message("Platform as yet unsupported. Sorry!")
+			return	
+		print self.make_cmd + [self.file_name]
+		
+		os.chdir(tex_dir)
+		CmdThread(self).start()
+		print threading.active_count()
+
+
+	# Threading headaches :-)
+	# The following function is what gets called from CmdThread; in turn,
+	# this spawns append_data, but on the main thread.
+
+	def output(self, data):
+		sublime.set_timeout(functools.partial(self.do_output, data), 0)
+
+	def do_output(self, data):
+        # if proc != self.proc:
+        #     # a second call to exec has been made before the first one
+        #     # finished, ignore it instead of intermingling the output.
+        #     if proc:
+        #         proc.kill()
+        #     return
+
+		# try:
+		#     str = data.decode(self.encoding)
+		# except:
+		#     str = "[Decode error - output not " + self.encoding + "]"
+		#     proc = None
+
+		# decoding in thread, so we can pass coded and decoded data
+		# handle both lists and strings
+		str = data if isinstance(data, types.StringTypes) else "\n".join(data)
+
+		# Normalize newlines, Sublime Text always uses a single \n separator
+		# in memory.
+		str = str.replace('\r\n', '\n').replace('\r', '\n')
+
+		selection_was_at_end = (len(self.output_view.sel()) == 1
+		    and self.output_view.sel()[0]
+		        == sublime.Region(self.output_view.size()))
+		self.output_view.set_read_only(False)
+		edit = self.output_view.begin_edit()
+		self.output_view.insert(edit, self.output_view.size(), str)
+		if selection_was_at_end:
+		    self.output_view.show(self.output_view.size())
+		self.output_view.end_edit(edit)
+		self.output_view.set_read_only(True)	
+
+	# Also from exec.py
+	# Set the selection to the start of the output panel, so next_result works
+	# Then run viewer
+
+	def finish(self, can_switch_to_pdf):
+		sublime.set_timeout(functools.partial(self.do_finish, can_switch_to_pdf), 0)
+
+	def do_finish(self, can_switch_to_pdf):
+		edit = self.output_view.begin_edit()
+		self.output_view.sel().clear()
+		reg = sublime.Region(0)
+		self.output_view.sel().add(reg)
+		self.output_view.show(reg) # scroll to top
+		self.output_view.end_edit(edit)
+		if can_switch_to_pdf:
 			self.window.active_view().run_command("jump_to_pdf", {"from_keybinding": False})