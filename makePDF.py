# ST2/ST3 compat
from __future__ import print_function 
import sublime
if sublime.version() < '3000':
    # we are on ST2 and Python 2.X
	_ST3 = False
	import getTeXRoot
	import parseTeXlog
	strbase = basestring
else:
	_ST3 = True
	from . import getTeXRoot
	from . import parseTeXlog
	strbase = str

import sublime_plugin
import sys
import imp
import os, os.path
import signal
import threading
import functools
import subprocess
import types
import re
import codecs
import traceback

DEBUG = False

# Compile current .tex file to pdf
# Allow custom scripts and build engines!

# The actual work is done by builders, loaded on-demand from prefs

# Encoding: especially useful for Windows
# TODO: counterpart for OSX? Guess encoding of files?
def getOEMCP():
    # Windows OEM/Ansi codepage mismatch issue.
    # We need the OEM cp, because texify and friends are console programs
    import ctypes
    codepage = ctypes.windll.kernel32.GetOEMCP()
    return str(codepage)





# First, define thread class for async processing

class CmdThread ( threading.Thread ):

	# Use __init__ to pass things we need
	# in particular, we pass the caller in teh main thread, so we can display stuff!
	def __init__ (self, caller):
		self.caller = caller
		threading.Thread.__init__ ( self )

	def run ( self ):
		print ("Welcome to thread " + self.getName())
		self.caller.output("[Compiling " + self.caller.file_name + "]")

		# Handle custom env variables
		if self.caller.env:
			old_env = os.environ;
			if not _ST3:
				os.environ.update(dict((k.encode(sys.getfilesystemencoding()), v) for (k, v) in self.caller.env.items()))
			else:
				os.environ.update(self.caller.env.items());

		# Handle path; copied from exec.py
		if self.caller.path:
			# if we had an env, the old path is already backuped in the env
			if not self.caller.env:
				old_path = os.environ["PATH"]
			# The user decides in the build system  whether he wants to append $PATH
			# or tuck it at the front: "$PATH;C:\\new\\path", "C:\\new\\path;$PATH"
			# Handle differently in Python 2 and 3, to be safe:
			if not _ST3:
				os.environ["PATH"] = os.path.expandvars(self.caller.path).encode(sys.getfilesystemencoding())
			else:
				os.environ["PATH"] = os.path.expandvars(self.caller.path)

		# Set up Windows-specific parameters
		if self.caller.plat == "windows":
			# make sure console does not come up
			startupinfo = subprocess.STARTUPINFO()
			startupinfo.dwFlags |= subprocess.STARTF_USESHOWWINDOW

		# Now, iteratively call the builder iterator
		#
		cmd_iterator = self.caller.builder.commands()
<<<<<<< HEAD
		try:
			for (cmd, msg) in cmd_iterator:

				# If there is a message, display it
				if msg:
					self.caller.output(msg)

				# If there is nothing to be done, exit loop
				# (Avoids error with empty cmd_iterator)
				if cmd == "":
					break

				if isinstance(cmd, strbase) or isinstance(cmd, list):
					print(cmd)
					# Now create a Popen object
					try:
						if self.caller.plat == "windows":
							proc = subprocess.Popen(cmd, startupinfo=startupinfo, stderr=subprocess.STDOUT, stdout=subprocess.PIPE)
						elif self.caller.plat == "osx":
							# Temporary (?) fix for Yosemite: pass environment
							proc = subprocess.Popen(cmd, stderr=subprocess.STDOUT, stdout=subprocess.PIPE, env=os.environ)
						else: # Must be linux
							proc = subprocess.Popen(cmd, stderr=subprocess.STDOUT, stdout=subprocess.PIPE)
					except:
						self.caller.output("\n\nCOULD NOT COMPILE!\n\n")
						self.caller.output("Attempted command:")
						self.caller.output(" ".join(cmd))
						self.caller.output("\nBuild engine: " + self.caller.builder.name)
						self.caller.proc = None
						print(traceback.format_exc())
						return
				elif isinstance(cmd, subprocess.Popen):
					proc = cmd
				else:
					# don't know what the command is
					continue
				
				# Now actually invoke the command, making sure we allow for killing
				# First, save process handle into caller; then communicate (which blocks)
				self.caller.proc = proc
				out, err = proc.communicate()
				self.caller.builder.set_output(out.decode(self.caller.encoding,"ignore"))

				# Here the process terminated, but it may have been killed. If so, stop and don't read log
				# Since we set self.caller.proc above, if it is None, the process must have been killed.
				# TODO: clean up?
				if not self.caller.proc:
					print (proc.returncode)
					self.caller.output("\n\n[User terminated compilation process]\n")
					self.caller.finish(False)	# We kill, so won't switch to PDF anyway
					return

				# Here we are done cleanly:
				self.caller.proc = None
				print ("Finished normally")
				print (proc.returncode)
=======
		for (cmd, msg) in cmd_iterator:

			# If there is a message, display it
			if msg:
				self.caller.output(msg)

			# If there is nothing to be done, exit loop
			# (Avoids error with empty cmd_iterator)
			if cmd == "":
				break
			print(cmd)
			# Now create a Popen object
			try:
				if self.caller.plat == "windows":
					proc = subprocess.Popen(cmd, startupinfo=startupinfo, stderr=subprocess.STDOUT, stdout=subprocess.PIPE)
				elif self.caller.plat == "osx":
					# Temporary (?) fix for Yosemite: pass environment
					proc = subprocess.Popen(
						cmd,
						stderr=subprocess.STDOUT,
						stdout=subprocess.PIPE, 
						env=os.environ,
						preexec_fn=os.setsid
					)
				else: # Must be linux
					proc = subprocess.Popen(
						cmd,
						stderr=subprocess.STDOUT,
						stdout=subprocess.PIPE,
						preexec_fn=os.setsid
					)
			except:
				self.caller.output("\n\nCOULD NOT COMPILE!\n\n")
				self.caller.output("Attempted command:")
				self.caller.output(" ".join(cmd))
				self.caller.output("\nBuild engine: " + self.caller.builder.name)
				self.caller.proc = None
				if self.caller.env:
					os.environ = old_env
				elif self.caller.path:
					os.environ["PATH"] = old_path
				return
			
			# Now actually invoke the command, making sure we allow for killing
			# First, save process handle into caller; then communicate (which blocks)
			with self.caller.proc_lock:
				self.caller.proc = proc
			out, err = proc.communicate()
			self.caller.builder.set_output(out.decode(self.caller.encoding,"ignore"))

			# Here the process terminated, but it may have been killed. If so, stop and don't read log
			# Since we set self.caller.proc above, if it is None, the process must have been killed.
			# TODO: clean up?
			with self.caller.proc_lock:
				if not self.caller.proc:
					print (proc.returncode)
					self.caller.output("\n\n[User terminated compilation process]\n")
					self.caller.finish(False)	# We kill, so won't switch to PDF anyway
					return
			# Here we are done cleanly:
			with self.caller.proc_lock:
				self.caller.proc = None
			print ("Finished normally")
			print (proc.returncode)
>>>>>>> ab30b160

				# At this point, out contains the output from the current command;
				# we pass it to the cmd_iterator and get the next command, until completion
		except:
			self.caller.output("\n\nCOULD NOT COMPILE!\n\n")
			self.caller.output("\nBuild engine: " + self.caller.builder.name)
			self.caller.proc = None
			print(traceback.format_exc())
			return
		finally:
			# restore environment
			if self.caller.env:
				os.environ = old_env
			elif self.caller.path:
				os.environ['PATH'] = old_path

		# Clean up
		cmd_iterator.close()

		# CHANGED 12-10-27. OK, here's the deal. We must open in binary mode on Windows
		# because silly MiKTeX inserts ASCII control characters in over/underfull warnings.
		# In particular it inserts EOFs, which stop reading altogether; reading in binary
		# prevents that. However, that's not the whole story: if a FS character is encountered,
		# AND if we invoke splitlines on a STRING, it sadly breaks the line in two. This messes up
		# line numbers in error reports. If, on the other hand, we invoke splitlines on a
		# byte array (? whatever read() returns), this does not happen---we only break at \n, etc.
		# However, we must still decode the resulting lines using the relevant encoding.
		# 121101 -- moved splitting and decoding logic to parseTeXlog, where it belongs.
		
		# Note to self: need to think whether we don't want to codecs.open this, too...
		# Also, we may want to move part of this logic to the builder...
		data = open(self.caller.tex_base + ".log", 'rb').read()		

		errors = []
		warnings = []

		try:
			(errors, warnings) = parseTeXlog.parse_tex_log(data)
			content = [""]
			if errors:
				content.append("Errors:") 
				content.append("")
				content.extend(errors)
			else:
				content.append("No errors.")
			if warnings:
				if errors:
					content.extend(["", "Warnings:"])
				else:
					content[-1] = content[-1] + " Warnings:" 
				content.append("")
				content.extend(warnings)
			else:
				content.append("")

			hide_panel = {
				"always": True,
				"no_errors": not errors,
				"no_warnings": not errors and not warnings,
				"never": False
			}.get(self.caller.hide_panel_level, False)

			if hide_panel:
				# hide the build panel (ST2 api is not thread save)
				if _ST3:
					self.caller.window.run_command("hide_panel", {"panel": "output.exec"})
				else:
					sublime.set_timeout(lambda: self.caller.window.run_command("hide_panel", {"panel": "output.exec"}), 10)
				message = "build completed"
				if errors:
					message += " with errors"
				if warnings:
					message += " and" if errors else " with"
					message += " warnings"
				if _ST3:
					sublime.status_message(message)
				else:
					sublime.set_timeout(lambda: sublime.status_message(message), 10)
		except Exception as e:
			content=["",""]
			content.append("LaTeXtools could not parse the TeX log file")
			content.append("(actually, we never should have gotten here)")
			content.append("")
			content.append("Python exception: " + repr(e))
			content.append("")
			content.append("Please let me know on GitHub. Thanks!")

		self.caller.output(content)
		self.caller.output("\n\n[Done!]\n")
		self.caller.finish(len(errors) == 0)


# Actual Command

class make_pdfCommand(sublime_plugin.WindowCommand):

	def __init__(self, *args, **kwargs):
		sublime_plugin.WindowCommand.__init__(self, *args, **kwargs)
		self.proc = None
		self.proc_lock = threading.Lock()

	def run(self, cmd="", file_regex="", path=""):
		
		# Try to handle killing
		with self.proc_lock:
			if self.proc: # if we are running, try to kill running process
				self.output("\n\n### Got request to terminate compilation ###")
				if sublime.platform() == 'windows':
					startupinfo = subprocess.STARTUPINFO()
					startupinfo.dwFlags |= subprocess.STARTF_USESHOWWINDOW
					subprocess.call(
						'taskkill /t /f /pid {pid}'.format(pid=self.proc.pid),
						startupinfo=startupinfo,
						shell=True
					)
				else:
					os.killpg(self.proc.pid, signal.SIGTERM)
				self.proc = None
				return
			else: # either it's the first time we run, or else we have no running processes
				self.proc = None
		
		view = self.view = self.window.active_view()

		self.file_name = getTeXRoot.get_tex_root(view)
		if not os.path.isfile(self.file_name):
			sublime.error_message(self.file_name + ": file not found.")
			return

		self.tex_base, self.tex_ext = os.path.splitext(self.file_name)
		tex_dir = os.path.dirname(self.file_name)
		
		# Output panel: from exec.py
		if not hasattr(self, 'output_view'):
			self.output_view = self.window.get_output_panel("exec")

		# Dumb, but required for the moment for the output panel to be picked
        # up as the result buffer
		self.window.get_output_panel("exec")

		self.output_view.settings().set("result_file_regex", "^([^:\n\r]*):([0-9]+):?([0-9]+)?:? (.*)$")
		# self.output_view.settings().set("result_line_regex", line_regex)
		self.output_view.settings().set("result_base_dir", tex_dir)

		self.window.run_command("show_panel", {"panel": "output.exec"})
		
		self.output_view.settings().set("result_file_regex", file_regex)

		if view.is_dirty():
			print ("saving...")
			view.run_command('save') # call this on view, not self.window
		
		if self.tex_ext.upper() != ".TEX":
			sublime.error_message("%s is not a TeX source file: cannot compile." % (os.path.basename(view.file_name()),))
			return
		
		self.plat = sublime.platform()
		if self.plat == "osx":
			self.encoding = "UTF-8"
		elif self.plat == "windows":
			self.encoding = getOEMCP()
		elif self.plat == "linux":
			self.encoding = "UTF-8"
		else:
			sublime.error_message("Platform as yet unsupported. Sorry!")
			return

		# Get platform settings, builder, and builder settings
		s = sublime.load_settings("LaTeXTools.sublime-settings")
		self.hide_panel_level = s.get("hide_build_panel")
		platform_settings  = s.get(self.plat)
		builder_name = s.get("builder")
		# This *must* exist, so if it doesn't, the user didn't migrate
		if builder_name is None:
			sublime.error_message("LaTeXTools: you need to migrate your preferences. See the README file for instructions.")
			return
		# Default to 'traditional' builder
		if builder_name in ['', 'default']:
			builder_name = 'traditional'
		builder_path = s.get("builder_path") # relative to ST packages dir!
		builder_file_name   = builder_name + 'Builder.py'
		builder_class_name  = builder_name.capitalize() + 'Builder'
		builder_settings = s.get("builder_settings")

		# Read the env option (platform specific)
		builder_platform_settings = builder_settings.get(self.plat)
		if builder_platform_settings:
			self.env = builder_platform_settings.get("env")
		else:
			self.env = None

		# Safety check: if we are using a built-in builder, disregard
		# builder_path, even if it was specified in the pref file
		if builder_name in ['simple', 'traditional', 'script', 'default','']:
			builder_path = None

		# Now actually get the builder
		ltt_path = os.path.join(sublime.packages_path(),'LaTeXTools','builders')
		if builder_path:
			bld_path = os.path.join(sublime.packages_path(), builder_path)
		else:
			bld_path = ltt_path
		bld_file = os.path.join(bld_path, builder_file_name)

		if not os.path.isfile(bld_file):
			sublime.error_message("Cannot find builder " + builder_name + ".\n" \
							      "Check your LaTeXTools Preferences")
			return
		
		# We save the system path and TEMPORARILY add the builders path to it,
		# so we can simply "import pdfBuilder" in the builder module
		# For custom builders, we need to add both the LaTeXTools builders
		# path, as well as the custom path specified above.
		# The mechanics are from http://effbot.org/zone/import-string.htm

		syspath_save = list(sys.path)
		sys.path.insert(0, ltt_path)
		if builder_path:
			sys.path.insert(0, bld_path)
		builder_module = __import__(builder_name + 'Builder')
		sys.path[:] = syspath_save
		
		print(repr(builder_module))
		builder_class = getattr(builder_module, builder_class_name)
		print(repr(builder_class))
		# We should now be able to construct the builder object
		self.builder = builder_class(self.file_name, self.output, builder_settings, platform_settings)
		
		# Restore Python system path
		sys.path[:] = syspath_save
		
		# Now get the tex binary path from prefs, change directory to
		# that of the tex root file, and run!
		self.path = platform_settings['texpath']
		os.chdir(tex_dir)
		CmdThread(self).start()
		print (threading.active_count())


	# Threading headaches :-)
	# The following function is what gets called from CmdThread; in turn,
	# this spawns append_data, but on the main thread.

	def output(self, data):
		sublime.set_timeout(functools.partial(self.do_output, data), 0)

	def do_output(self, data):
        # if proc != self.proc:
        #     # a second call to exec has been made before the first one
        #     # finished, ignore it instead of intermingling the output.
        #     if proc:
        #         proc.kill()
        #     return

		# try:
		#     str = data.decode(self.encoding)
		# except:
		#     str = "[Decode error - output not " + self.encoding + "]"
		#     proc = None

		# decoding in thread, so we can pass coded and decoded data
		# handle both lists and strings
		# Need different handling for python 2 and 3
		if not _ST3:
			strdata = data if isinstance(data, types.StringTypes) else "\n".join(data)
		else:
			strdata = data if isinstance(data, str) else "\n".join(data)

		# Normalize newlines, Sublime Text always uses a single \n separator
		# in memory.
		strdata = strdata.replace('\r\n', '\n').replace('\r', '\n')

		selection_was_at_end = (len(self.output_view.sel()) == 1
		    and self.output_view.sel()[0]
		        == sublime.Region(self.output_view.size()))
		self.output_view.set_read_only(False)
		# Move this to a TextCommand for compatibility with ST3
		self.output_view.run_command("do_output_edit", {"data": strdata, "selection_was_at_end": selection_was_at_end})
		# edit = self.output_view.begin_edit()
		# self.output_view.insert(edit, self.output_view.size(), strdata)
		# if selection_was_at_end:
		#     self.output_view.show(self.output_view.size())
		# self.output_view.end_edit(edit)
		self.output_view.set_read_only(True)	

	# Also from exec.py
	# Set the selection to the start of the output panel, so next_result works
	# Then run viewer

	def finish(self, can_switch_to_pdf):
		sublime.set_timeout(functools.partial(self.do_finish, can_switch_to_pdf), 0)

	def do_finish(self, can_switch_to_pdf):
		# Move to TextCommand for compatibility with ST3
		# edit = self.output_view.begin_edit()
		# self.output_view.sel().clear()
		# reg = sublime.Region(0)
		# self.output_view.sel().add(reg)
		# self.output_view.show(reg) # scroll to top
		# self.output_view.end_edit(edit)
		self.output_view.run_command("do_finish_edit")
		if can_switch_to_pdf:
			self.view.run_command("jump_to_pdf", {"from_keybinding": False})


class DoOutputEditCommand(sublime_plugin.TextCommand):
    def run(self, edit, data, selection_was_at_end):
        self.view.insert(edit, self.view.size(), data)
        if selection_was_at_end:
            self.view.show(self.view.size())

class DoFinishEditCommand(sublime_plugin.TextCommand):
    def run(self, edit):
        self.view.sel().clear()
        reg = sublime.Region(0)
        self.view.sel().add(reg)
        self.view.show(reg)
<|MERGE_RESOLUTION|>--- conflicted
+++ resolved
@@ -1,532 +1,478 @@
-# ST2/ST3 compat
-from __future__ import print_function 
-import sublime
-if sublime.version() < '3000':
-    # we are on ST2 and Python 2.X
-	_ST3 = False
-	import getTeXRoot
-	import parseTeXlog
-	strbase = basestring
-else:
-	_ST3 = True
-	from . import getTeXRoot
-	from . import parseTeXlog
-	strbase = str
-
-import sublime_plugin
-import sys
-import imp
-import os, os.path
-import signal
-import threading
-import functools
-import subprocess
-import types
-import re
-import codecs
-import traceback
-
-DEBUG = False
-
-# Compile current .tex file to pdf
-# Allow custom scripts and build engines!
-
-# The actual work is done by builders, loaded on-demand from prefs
-
-# Encoding: especially useful for Windows
-# TODO: counterpart for OSX? Guess encoding of files?
-def getOEMCP():
-    # Windows OEM/Ansi codepage mismatch issue.
-    # We need the OEM cp, because texify and friends are console programs
-    import ctypes
-    codepage = ctypes.windll.kernel32.GetOEMCP()
-    return str(codepage)
-
-
-
-
-
-# First, define thread class for async processing
-
-class CmdThread ( threading.Thread ):
-
-	# Use __init__ to pass things we need
-	# in particular, we pass the caller in teh main thread, so we can display stuff!
-	def __init__ (self, caller):
-		self.caller = caller
-		threading.Thread.__init__ ( self )
-
-	def run ( self ):
-		print ("Welcome to thread " + self.getName())
-		self.caller.output("[Compiling " + self.caller.file_name + "]")
-
-		# Handle custom env variables
-		if self.caller.env:
-			old_env = os.environ;
-			if not _ST3:
-				os.environ.update(dict((k.encode(sys.getfilesystemencoding()), v) for (k, v) in self.caller.env.items()))
-			else:
-				os.environ.update(self.caller.env.items());
-
-		# Handle path; copied from exec.py
-		if self.caller.path:
-			# if we had an env, the old path is already backuped in the env
-			if not self.caller.env:
-				old_path = os.environ["PATH"]
-			# The user decides in the build system  whether he wants to append $PATH
-			# or tuck it at the front: "$PATH;C:\\new\\path", "C:\\new\\path;$PATH"
-			# Handle differently in Python 2 and 3, to be safe:
-			if not _ST3:
-				os.environ["PATH"] = os.path.expandvars(self.caller.path).encode(sys.getfilesystemencoding())
-			else:
-				os.environ["PATH"] = os.path.expandvars(self.caller.path)
-
-		# Set up Windows-specific parameters
-		if self.caller.plat == "windows":
-			# make sure console does not come up
-			startupinfo = subprocess.STARTUPINFO()
-			startupinfo.dwFlags |= subprocess.STARTF_USESHOWWINDOW
-
-		# Now, iteratively call the builder iterator
-		#
-		cmd_iterator = self.caller.builder.commands()
-<<<<<<< HEAD
-		try:
-			for (cmd, msg) in cmd_iterator:
-
-				# If there is a message, display it
-				if msg:
-					self.caller.output(msg)
-
-				# If there is nothing to be done, exit loop
-				# (Avoids error with empty cmd_iterator)
-				if cmd == "":
-					break
-
-				if isinstance(cmd, strbase) or isinstance(cmd, list):
-					print(cmd)
-					# Now create a Popen object
-					try:
-						if self.caller.plat == "windows":
-							proc = subprocess.Popen(cmd, startupinfo=startupinfo, stderr=subprocess.STDOUT, stdout=subprocess.PIPE)
-						elif self.caller.plat == "osx":
-							# Temporary (?) fix for Yosemite: pass environment
-							proc = subprocess.Popen(cmd, stderr=subprocess.STDOUT, stdout=subprocess.PIPE, env=os.environ)
-						else: # Must be linux
-							proc = subprocess.Popen(cmd, stderr=subprocess.STDOUT, stdout=subprocess.PIPE)
-					except:
-						self.caller.output("\n\nCOULD NOT COMPILE!\n\n")
-						self.caller.output("Attempted command:")
-						self.caller.output(" ".join(cmd))
-						self.caller.output("\nBuild engine: " + self.caller.builder.name)
-						self.caller.proc = None
-						print(traceback.format_exc())
-						return
-				elif isinstance(cmd, subprocess.Popen):
-					proc = cmd
-				else:
-					# don't know what the command is
-					continue
-				
-				# Now actually invoke the command, making sure we allow for killing
-				# First, save process handle into caller; then communicate (which blocks)
-				self.caller.proc = proc
-				out, err = proc.communicate()
-				self.caller.builder.set_output(out.decode(self.caller.encoding,"ignore"))
-
-				# Here the process terminated, but it may have been killed. If so, stop and don't read log
-				# Since we set self.caller.proc above, if it is None, the process must have been killed.
-				# TODO: clean up?
-				if not self.caller.proc:
-					print (proc.returncode)
-					self.caller.output("\n\n[User terminated compilation process]\n")
-					self.caller.finish(False)	# We kill, so won't switch to PDF anyway
-					return
-
-				# Here we are done cleanly:
-				self.caller.proc = None
-				print ("Finished normally")
-				print (proc.returncode)
-=======
-		for (cmd, msg) in cmd_iterator:
-
-			# If there is a message, display it
-			if msg:
-				self.caller.output(msg)
-
-			# If there is nothing to be done, exit loop
-			# (Avoids error with empty cmd_iterator)
-			if cmd == "":
-				break
-			print(cmd)
-			# Now create a Popen object
-			try:
-				if self.caller.plat == "windows":
-					proc = subprocess.Popen(cmd, startupinfo=startupinfo, stderr=subprocess.STDOUT, stdout=subprocess.PIPE)
-				elif self.caller.plat == "osx":
-					# Temporary (?) fix for Yosemite: pass environment
-					proc = subprocess.Popen(
-						cmd,
-						stderr=subprocess.STDOUT,
-						stdout=subprocess.PIPE, 
-						env=os.environ,
-						preexec_fn=os.setsid
-					)
-				else: # Must be linux
-					proc = subprocess.Popen(
-						cmd,
-						stderr=subprocess.STDOUT,
-						stdout=subprocess.PIPE,
-						preexec_fn=os.setsid
-					)
-			except:
-				self.caller.output("\n\nCOULD NOT COMPILE!\n\n")
-				self.caller.output("Attempted command:")
-				self.caller.output(" ".join(cmd))
-				self.caller.output("\nBuild engine: " + self.caller.builder.name)
-				self.caller.proc = None
-				if self.caller.env:
-					os.environ = old_env
-				elif self.caller.path:
-					os.environ["PATH"] = old_path
-				return
-			
-			# Now actually invoke the command, making sure we allow for killing
-			# First, save process handle into caller; then communicate (which blocks)
-			with self.caller.proc_lock:
-				self.caller.proc = proc
-			out, err = proc.communicate()
-			self.caller.builder.set_output(out.decode(self.caller.encoding,"ignore"))
-
-			# Here the process terminated, but it may have been killed. If so, stop and don't read log
-			# Since we set self.caller.proc above, if it is None, the process must have been killed.
-			# TODO: clean up?
-			with self.caller.proc_lock:
-				if not self.caller.proc:
-					print (proc.returncode)
-					self.caller.output("\n\n[User terminated compilation process]\n")
-					self.caller.finish(False)	# We kill, so won't switch to PDF anyway
-					return
-			# Here we are done cleanly:
-			with self.caller.proc_lock:
-				self.caller.proc = None
-			print ("Finished normally")
-			print (proc.returncode)
->>>>>>> ab30b160
-
-				# At this point, out contains the output from the current command;
-				# we pass it to the cmd_iterator and get the next command, until completion
-		except:
-			self.caller.output("\n\nCOULD NOT COMPILE!\n\n")
-			self.caller.output("\nBuild engine: " + self.caller.builder.name)
-			self.caller.proc = None
-			print(traceback.format_exc())
-			return
-		finally:
-			# restore environment
-			if self.caller.env:
-				os.environ = old_env
-			elif self.caller.path:
-				os.environ['PATH'] = old_path
-
-		# Clean up
-		cmd_iterator.close()
-
-		# CHANGED 12-10-27. OK, here's the deal. We must open in binary mode on Windows
-		# because silly MiKTeX inserts ASCII control characters in over/underfull warnings.
-		# In particular it inserts EOFs, which stop reading altogether; reading in binary
-		# prevents that. However, that's not the whole story: if a FS character is encountered,
-		# AND if we invoke splitlines on a STRING, it sadly breaks the line in two. This messes up
-		# line numbers in error reports. If, on the other hand, we invoke splitlines on a
-		# byte array (? whatever read() returns), this does not happen---we only break at \n, etc.
-		# However, we must still decode the resulting lines using the relevant encoding.
-		# 121101 -- moved splitting and decoding logic to parseTeXlog, where it belongs.
-		
-		# Note to self: need to think whether we don't want to codecs.open this, too...
-		# Also, we may want to move part of this logic to the builder...
-		data = open(self.caller.tex_base + ".log", 'rb').read()		
-
-		errors = []
-		warnings = []
-
-		try:
-			(errors, warnings) = parseTeXlog.parse_tex_log(data)
-			content = [""]
-			if errors:
-				content.append("Errors:") 
-				content.append("")
-				content.extend(errors)
-			else:
-				content.append("No errors.")
-			if warnings:
-				if errors:
-					content.extend(["", "Warnings:"])
-				else:
-					content[-1] = content[-1] + " Warnings:" 
-				content.append("")
-				content.extend(warnings)
-			else:
-				content.append("")
-
-			hide_panel = {
-				"always": True,
-				"no_errors": not errors,
-				"no_warnings": not errors and not warnings,
-				"never": False
-			}.get(self.caller.hide_panel_level, False)
-
-			if hide_panel:
-				# hide the build panel (ST2 api is not thread save)
-				if _ST3:
-					self.caller.window.run_command("hide_panel", {"panel": "output.exec"})
-				else:
-					sublime.set_timeout(lambda: self.caller.window.run_command("hide_panel", {"panel": "output.exec"}), 10)
-				message = "build completed"
-				if errors:
-					message += " with errors"
-				if warnings:
-					message += " and" if errors else " with"
-					message += " warnings"
-				if _ST3:
-					sublime.status_message(message)
-				else:
-					sublime.set_timeout(lambda: sublime.status_message(message), 10)
-		except Exception as e:
-			content=["",""]
-			content.append("LaTeXtools could not parse the TeX log file")
-			content.append("(actually, we never should have gotten here)")
-			content.append("")
-			content.append("Python exception: " + repr(e))
-			content.append("")
-			content.append("Please let me know on GitHub. Thanks!")
-
-		self.caller.output(content)
-		self.caller.output("\n\n[Done!]\n")
-		self.caller.finish(len(errors) == 0)
-
-
-# Actual Command
-
-class make_pdfCommand(sublime_plugin.WindowCommand):
-
-	def __init__(self, *args, **kwargs):
-		sublime_plugin.WindowCommand.__init__(self, *args, **kwargs)
-		self.proc = None
-		self.proc_lock = threading.Lock()
-
-	def run(self, cmd="", file_regex="", path=""):
-		
-		# Try to handle killing
-		with self.proc_lock:
-			if self.proc: # if we are running, try to kill running process
-				self.output("\n\n### Got request to terminate compilation ###")
-				if sublime.platform() == 'windows':
-					startupinfo = subprocess.STARTUPINFO()
-					startupinfo.dwFlags |= subprocess.STARTF_USESHOWWINDOW
-					subprocess.call(
-						'taskkill /t /f /pid {pid}'.format(pid=self.proc.pid),
-						startupinfo=startupinfo,
-						shell=True
-					)
-				else:
-					os.killpg(self.proc.pid, signal.SIGTERM)
-				self.proc = None
-				return
-			else: # either it's the first time we run, or else we have no running processes
-				self.proc = None
-		
-		view = self.view = self.window.active_view()
-
-		self.file_name = getTeXRoot.get_tex_root(view)
-		if not os.path.isfile(self.file_name):
-			sublime.error_message(self.file_name + ": file not found.")
-			return
-
-		self.tex_base, self.tex_ext = os.path.splitext(self.file_name)
-		tex_dir = os.path.dirname(self.file_name)
-		
-		# Output panel: from exec.py
-		if not hasattr(self, 'output_view'):
-			self.output_view = self.window.get_output_panel("exec")
-
-		# Dumb, but required for the moment for the output panel to be picked
-        # up as the result buffer
-		self.window.get_output_panel("exec")
-
-		self.output_view.settings().set("result_file_regex", "^([^:\n\r]*):([0-9]+):?([0-9]+)?:? (.*)$")
-		# self.output_view.settings().set("result_line_regex", line_regex)
-		self.output_view.settings().set("result_base_dir", tex_dir)
-
-		self.window.run_command("show_panel", {"panel": "output.exec"})
-		
-		self.output_view.settings().set("result_file_regex", file_regex)
-
-		if view.is_dirty():
-			print ("saving...")
-			view.run_command('save') # call this on view, not self.window
-		
-		if self.tex_ext.upper() != ".TEX":
-			sublime.error_message("%s is not a TeX source file: cannot compile." % (os.path.basename(view.file_name()),))
-			return
-		
-		self.plat = sublime.platform()
-		if self.plat == "osx":
-			self.encoding = "UTF-8"
-		elif self.plat == "windows":
-			self.encoding = getOEMCP()
-		elif self.plat == "linux":
-			self.encoding = "UTF-8"
-		else:
-			sublime.error_message("Platform as yet unsupported. Sorry!")
-			return
-
-		# Get platform settings, builder, and builder settings
-		s = sublime.load_settings("LaTeXTools.sublime-settings")
-		self.hide_panel_level = s.get("hide_build_panel")
-		platform_settings  = s.get(self.plat)
-		builder_name = s.get("builder")
-		# This *must* exist, so if it doesn't, the user didn't migrate
-		if builder_name is None:
-			sublime.error_message("LaTeXTools: you need to migrate your preferences. See the README file for instructions.")
-			return
-		# Default to 'traditional' builder
-		if builder_name in ['', 'default']:
-			builder_name = 'traditional'
-		builder_path = s.get("builder_path") # relative to ST packages dir!
-		builder_file_name   = builder_name + 'Builder.py'
-		builder_class_name  = builder_name.capitalize() + 'Builder'
-		builder_settings = s.get("builder_settings")
-
-		# Read the env option (platform specific)
-		builder_platform_settings = builder_settings.get(self.plat)
-		if builder_platform_settings:
-			self.env = builder_platform_settings.get("env")
-		else:
-			self.env = None
-
-		# Safety check: if we are using a built-in builder, disregard
-		# builder_path, even if it was specified in the pref file
-		if builder_name in ['simple', 'traditional', 'script', 'default','']:
-			builder_path = None
-
-		# Now actually get the builder
-		ltt_path = os.path.join(sublime.packages_path(),'LaTeXTools','builders')
-		if builder_path:
-			bld_path = os.path.join(sublime.packages_path(), builder_path)
-		else:
-			bld_path = ltt_path
-		bld_file = os.path.join(bld_path, builder_file_name)
-
-		if not os.path.isfile(bld_file):
-			sublime.error_message("Cannot find builder " + builder_name + ".\n" \
-							      "Check your LaTeXTools Preferences")
-			return
-		
-		# We save the system path and TEMPORARILY add the builders path to it,
-		# so we can simply "import pdfBuilder" in the builder module
-		# For custom builders, we need to add both the LaTeXTools builders
-		# path, as well as the custom path specified above.
-		# The mechanics are from http://effbot.org/zone/import-string.htm
-
-		syspath_save = list(sys.path)
-		sys.path.insert(0, ltt_path)
-		if builder_path:
-			sys.path.insert(0, bld_path)
-		builder_module = __import__(builder_name + 'Builder')
-		sys.path[:] = syspath_save
-		
-		print(repr(builder_module))
-		builder_class = getattr(builder_module, builder_class_name)
-		print(repr(builder_class))
-		# We should now be able to construct the builder object
-		self.builder = builder_class(self.file_name, self.output, builder_settings, platform_settings)
-		
-		# Restore Python system path
-		sys.path[:] = syspath_save
-		
-		# Now get the tex binary path from prefs, change directory to
-		# that of the tex root file, and run!
-		self.path = platform_settings['texpath']
-		os.chdir(tex_dir)
-		CmdThread(self).start()
-		print (threading.active_count())
-
-
-	# Threading headaches :-)
-	# The following function is what gets called from CmdThread; in turn,
-	# this spawns append_data, but on the main thread.
-
-	def output(self, data):
-		sublime.set_timeout(functools.partial(self.do_output, data), 0)
-
-	def do_output(self, data):
-        # if proc != self.proc:
-        #     # a second call to exec has been made before the first one
-        #     # finished, ignore it instead of intermingling the output.
-        #     if proc:
-        #         proc.kill()
-        #     return
-
-		# try:
-		#     str = data.decode(self.encoding)
-		# except:
-		#     str = "[Decode error - output not " + self.encoding + "]"
-		#     proc = None
-
-		# decoding in thread, so we can pass coded and decoded data
-		# handle both lists and strings
-		# Need different handling for python 2 and 3
-		if not _ST3:
-			strdata = data if isinstance(data, types.StringTypes) else "\n".join(data)
-		else:
-			strdata = data if isinstance(data, str) else "\n".join(data)
-
-		# Normalize newlines, Sublime Text always uses a single \n separator
-		# in memory.
-		strdata = strdata.replace('\r\n', '\n').replace('\r', '\n')
-
-		selection_was_at_end = (len(self.output_view.sel()) == 1
-		    and self.output_view.sel()[0]
-		        == sublime.Region(self.output_view.size()))
-		self.output_view.set_read_only(False)
-		# Move this to a TextCommand for compatibility with ST3
-		self.output_view.run_command("do_output_edit", {"data": strdata, "selection_was_at_end": selection_was_at_end})
-		# edit = self.output_view.begin_edit()
-		# self.output_view.insert(edit, self.output_view.size(), strdata)
-		# if selection_was_at_end:
-		#     self.output_view.show(self.output_view.size())
-		# self.output_view.end_edit(edit)
-		self.output_view.set_read_only(True)	
-
-	# Also from exec.py
-	# Set the selection to the start of the output panel, so next_result works
-	# Then run viewer
-
-	def finish(self, can_switch_to_pdf):
-		sublime.set_timeout(functools.partial(self.do_finish, can_switch_to_pdf), 0)
-
-	def do_finish(self, can_switch_to_pdf):
-		# Move to TextCommand for compatibility with ST3
-		# edit = self.output_view.begin_edit()
-		# self.output_view.sel().clear()
-		# reg = sublime.Region(0)
-		# self.output_view.sel().add(reg)
-		# self.output_view.show(reg) # scroll to top
-		# self.output_view.end_edit(edit)
-		self.output_view.run_command("do_finish_edit")
-		if can_switch_to_pdf:
-			self.view.run_command("jump_to_pdf", {"from_keybinding": False})
-
-
-class DoOutputEditCommand(sublime_plugin.TextCommand):
-    def run(self, edit, data, selection_was_at_end):
-        self.view.insert(edit, self.view.size(), data)
-        if selection_was_at_end:
-            self.view.show(self.view.size())
-
-class DoFinishEditCommand(sublime_plugin.TextCommand):
-    def run(self, edit):
-        self.view.sel().clear()
-        reg = sublime.Region(0)
-        self.view.sel().add(reg)
-        self.view.show(reg)
+# ST2/ST3 compat
+from __future__ import print_function 
+import sublime
+if sublime.version() < '3000':
+    # we are on ST2 and Python 2.X
+	_ST3 = False
+	import getTeXRoot
+	import parseTeXlog
+	strbase = basestring
+else:
+	_ST3 = True
+	from . import getTeXRoot
+	from . import parseTeXlog
+	strbase = str
+
+import sublime_plugin
+import sys
+import imp
+import os, os.path
+import signal
+import threading
+import functools
+import subprocess
+import types
+import re
+import codecs
+import traceback
+
+DEBUG = False
+
+# Compile current .tex file to pdf
+# Allow custom scripts and build engines!
+
+# The actual work is done by builders, loaded on-demand from prefs
+
+# Encoding: especially useful for Windows
+# TODO: counterpart for OSX? Guess encoding of files?
+def getOEMCP():
+    # Windows OEM/Ansi codepage mismatch issue.
+    # We need the OEM cp, because texify and friends are console programs
+    import ctypes
+    codepage = ctypes.windll.kernel32.GetOEMCP()
+    return str(codepage)
+
+
+
+
+
+# First, define thread class for async processing
+
+class CmdThread ( threading.Thread ):
+
+	# Use __init__ to pass things we need
+	# in particular, we pass the caller in teh main thread, so we can display stuff!
+	def __init__ (self, caller):
+		self.caller = caller
+		threading.Thread.__init__ ( self )
+
+	def run ( self ):
+		print ("Welcome to thread " + self.getName())
+		self.caller.output("[Compiling " + self.caller.file_name + "]")
+
+		# Handle custom env variables
+		if self.caller.env:
+			old_env = os.environ;
+			if not _ST3:
+				os.environ.update(dict((k.encode(sys.getfilesystemencoding()), v) for (k, v) in self.caller.env.items()))
+			else:
+				os.environ.update(self.caller.env.items());
+
+		# Handle path; copied from exec.py
+		if self.caller.path:
+			# if we had an env, the old path is already backuped in the env
+			if not self.caller.env:
+				old_path = os.environ["PATH"]
+			# The user decides in the build system  whether he wants to append $PATH
+			# or tuck it at the front: "$PATH;C:\\new\\path", "C:\\new\\path;$PATH"
+			# Handle differently in Python 2 and 3, to be safe:
+			if not _ST3:
+				os.environ["PATH"] = os.path.expandvars(self.caller.path).encode(sys.getfilesystemencoding())
+			else:
+				os.environ["PATH"] = os.path.expandvars(self.caller.path)
+
+		# Set up Windows-specific parameters
+		if self.caller.plat == "windows":
+			# make sure console does not come up
+			startupinfo = subprocess.STARTUPINFO()
+			startupinfo.dwFlags |= subprocess.STARTF_USESHOWWINDOW
+
+		# Now, iteratively call the builder iterator
+		#
+		cmd_iterator = self.caller.builder.commands()
+		try:
+			for (cmd, msg) in cmd_iterator:
+
+				# If there is a message, display it
+				if msg:
+					self.caller.output(msg)
+
+				# If there is nothing to be done, exit loop
+				# (Avoids error with empty cmd_iterator)
+				if cmd == "":
+					break
+
+				if isinstance(cmd, strbase) or isinstance(cmd, list):
+					print(cmd)
+					# Now create a Popen object
+					try:
+						if self.caller.plat == "windows":
+							proc = subprocess.Popen(cmd, startupinfo=startupinfo, stderr=subprocess.STDOUT, stdout=subprocess.PIPE)
+						elif self.caller.plat == "osx":
+							# Temporary (?) fix for Yosemite: pass environment
+							proc = subprocess.Popen(
+								cmd,
+								stderr=subprocess.STDOUT,
+								stdout=subprocess.PIPE, 
+								env=os.environ,
+								preexec_fn=os.setsid
+							)
+						else: # Must be linux
+							proc = subprocess.Popen(
+								cmd,
+								stderr=subprocess.STDOUT,
+								stdout=subprocess.PIPE,
+								preexec_fn=os.setsid
+							)
+					except:
+						self.caller.output("\n\nCOULD NOT COMPILE!\n\n")
+						self.caller.output("Attempted command:")
+						self.caller.output(" ".join(cmd))
+						self.caller.output("\nBuild engine: " + self.caller.builder.name)
+						self.caller.proc = None
+						print(traceback.format_exc())
+						return
+				elif isinstance(cmd, subprocess.Popen):
+					proc = cmd
+				else:
+					# don't know what the command is
+					continue
+				
+				# Now actually invoke the command, making sure we allow for killing
+				# First, save process handle into caller; then communicate (which blocks)
+				with self.caller.proc_lock:
+					self.caller.proc = proc
+				out, err = proc.communicate()
+				self.caller.builder.set_output(out.decode(self.caller.encoding,"ignore"))
+
+				
+				# Here the process terminated, but it may have been killed. If so, stop and don't read log
+				# Since we set self.caller.proc above, if it is None, the process must have been killed.
+				# TODO: clean up?
+				with self.caller.proc_lock:
+					if not self.caller.proc:
+						print (proc.returncode)
+						self.caller.output("\n\n[User terminated compilation process]\n")
+						self.caller.finish(False)	# We kill, so won't switch to PDF anyway
+						return
+				# Here we are done cleanly:
+				with self.caller.proc_lock:
+					self.caller.proc = None
+				print ("Finished normally")
+				print (proc.returncode)
+				# At this point, out contains the output from the current command;
+				# we pass it to the cmd_iterator and get the next command, until completion
+		except:
+			self.caller.output("\n\nCOULD NOT COMPILE!\n\n")
+			self.caller.output("\nBuild engine: " + self.caller.builder.name)
+			self.caller.proc = None
+			print(traceback.format_exc())
+			return
+		finally:
+			# restore environment
+			if self.caller.env:
+				os.environ = old_env
+			elif self.caller.path:
+				os.environ['PATH'] = old_path
+
+		# Clean up
+		cmd_iterator.close()
+
+		# CHANGED 12-10-27. OK, here's the deal. We must open in binary mode on Windows
+		# because silly MiKTeX inserts ASCII control characters in over/underfull warnings.
+		# In particular it inserts EOFs, which stop reading altogether; reading in binary
+		# prevents that. However, that's not the whole story: if a FS character is encountered,
+		# AND if we invoke splitlines on a STRING, it sadly breaks the line in two. This messes up
+		# line numbers in error reports. If, on the other hand, we invoke splitlines on a
+		# byte array (? whatever read() returns), this does not happen---we only break at \n, etc.
+		# However, we must still decode the resulting lines using the relevant encoding.
+		# 121101 -- moved splitting and decoding logic to parseTeXlog, where it belongs.
+		
+		# Note to self: need to think whether we don't want to codecs.open this, too...
+		# Also, we may want to move part of this logic to the builder...
+		data = open(self.caller.tex_base + ".log", 'rb').read()		
+
+		errors = []
+		warnings = []
+
+		try:
+			(errors, warnings) = parseTeXlog.parse_tex_log(data)
+			content = [""]
+			if errors:
+				content.append("Errors:") 
+				content.append("")
+				content.extend(errors)
+			else:
+				content.append("No errors.")
+			if warnings:
+				if errors:
+					content.extend(["", "Warnings:"])
+				else:
+					content[-1] = content[-1] + " Warnings:" 
+				content.append("")
+				content.extend(warnings)
+			else:
+				content.append("")
+
+			hide_panel = {
+				"always": True,
+				"no_errors": not errors,
+				"no_warnings": not errors and not warnings,
+				"never": False
+			}.get(self.caller.hide_panel_level, False)
+
+			if hide_panel:
+				# hide the build panel (ST2 api is not thread save)
+				if _ST3:
+					self.caller.window.run_command("hide_panel", {"panel": "output.exec"})
+				else:
+					sublime.set_timeout(lambda: self.caller.window.run_command("hide_panel", {"panel": "output.exec"}), 10)
+				message = "build completed"
+				if errors:
+					message += " with errors"
+				if warnings:
+					message += " and" if errors else " with"
+					message += " warnings"
+				if _ST3:
+					sublime.status_message(message)
+				else:
+					sublime.set_timeout(lambda: sublime.status_message(message), 10)
+		except Exception as e:
+			content=["",""]
+			content.append("LaTeXtools could not parse the TeX log file")
+			content.append("(actually, we never should have gotten here)")
+			content.append("")
+			content.append("Python exception: " + repr(e))
+			content.append("")
+			content.append("Please let me know on GitHub. Thanks!")
+
+		self.caller.output(content)
+		self.caller.output("\n\n[Done!]\n")
+		self.caller.finish(len(errors) == 0)
+
+
+# Actual Command
+
+class make_pdfCommand(sublime_plugin.WindowCommand):
+
+	def __init__(self, *args, **kwargs):
+		sublime_plugin.WindowCommand.__init__(self, *args, **kwargs)
+		self.proc = None
+		self.proc_lock = threading.Lock()
+
+	def run(self, cmd="", file_regex="", path=""):
+		
+		# Try to handle killing
+		with self.proc_lock:
+			if self.proc: # if we are running, try to kill running process
+				self.output("\n\n### Got request to terminate compilation ###")
+				if sublime.platform() == 'windows':
+					startupinfo = subprocess.STARTUPINFO()
+					startupinfo.dwFlags |= subprocess.STARTF_USESHOWWINDOW
+					subprocess.call(
+						'taskkill /t /f /pid {pid}'.format(pid=self.proc.pid),
+						startupinfo=startupinfo,
+						shell=True
+					)
+				else:
+					os.killpg(self.proc.pid, signal.SIGTERM)
+				self.proc = None
+				return
+			else: # either it's the first time we run, or else we have no running processes
+				self.proc = None
+		
+		view = self.view = self.window.active_view()
+
+		self.file_name = getTeXRoot.get_tex_root(view)
+		if not os.path.isfile(self.file_name):
+			sublime.error_message(self.file_name + ": file not found.")
+			return
+
+		self.tex_base, self.tex_ext = os.path.splitext(self.file_name)
+		tex_dir = os.path.dirname(self.file_name)
+		
+		# Output panel: from exec.py
+		if not hasattr(self, 'output_view'):
+			self.output_view = self.window.get_output_panel("exec")
+
+		# Dumb, but required for the moment for the output panel to be picked
+        # up as the result buffer
+		self.window.get_output_panel("exec")
+
+		self.output_view.settings().set("result_file_regex", "^([^:\n\r]*):([0-9]+):?([0-9]+)?:? (.*)$")
+		# self.output_view.settings().set("result_line_regex", line_regex)
+		self.output_view.settings().set("result_base_dir", tex_dir)
+
+		self.window.run_command("show_panel", {"panel": "output.exec"})
+		
+		self.output_view.settings().set("result_file_regex", file_regex)
+
+		if view.is_dirty():
+			print ("saving...")
+			view.run_command('save') # call this on view, not self.window
+		
+		if self.tex_ext.upper() != ".TEX":
+			sublime.error_message("%s is not a TeX source file: cannot compile." % (os.path.basename(view.file_name()),))
+			return
+		
+		self.plat = sublime.platform()
+		if self.plat == "osx":
+			self.encoding = "UTF-8"
+		elif self.plat == "windows":
+			self.encoding = getOEMCP()
+		elif self.plat == "linux":
+			self.encoding = "UTF-8"
+		else:
+			sublime.error_message("Platform as yet unsupported. Sorry!")
+			return
+
+		# Get platform settings, builder, and builder settings
+		s = sublime.load_settings("LaTeXTools.sublime-settings")
+		self.hide_panel_level = s.get("hide_build_panel")
+		platform_settings  = s.get(self.plat)
+		builder_name = s.get("builder")
+		# This *must* exist, so if it doesn't, the user didn't migrate
+		if builder_name is None:
+			sublime.error_message("LaTeXTools: you need to migrate your preferences. See the README file for instructions.")
+			return
+		# Default to 'traditional' builder
+		if builder_name in ['', 'default']:
+			builder_name = 'traditional'
+		builder_path = s.get("builder_path") # relative to ST packages dir!
+		builder_file_name   = builder_name + 'Builder.py'
+		builder_class_name  = builder_name.capitalize() + 'Builder'
+		builder_settings = s.get("builder_settings")
+
+		# Read the env option (platform specific)
+		builder_platform_settings = builder_settings.get(self.plat)
+		if builder_platform_settings:
+			self.env = builder_platform_settings.get("env")
+		else:
+			self.env = None
+
+		# Safety check: if we are using a built-in builder, disregard
+		# builder_path, even if it was specified in the pref file
+		if builder_name in ['simple', 'traditional', 'script', 'default','']:
+			builder_path = None
+
+		# Now actually get the builder
+		ltt_path = os.path.join(sublime.packages_path(),'LaTeXTools','builders')
+		if builder_path:
+			bld_path = os.path.join(sublime.packages_path(), builder_path)
+		else:
+			bld_path = ltt_path
+		bld_file = os.path.join(bld_path, builder_file_name)
+
+		if not os.path.isfile(bld_file):
+			sublime.error_message("Cannot find builder " + builder_name + ".\n" \
+							      "Check your LaTeXTools Preferences")
+			return
+		
+		# We save the system path and TEMPORARILY add the builders path to it,
+		# so we can simply "import pdfBuilder" in the builder module
+		# For custom builders, we need to add both the LaTeXTools builders
+		# path, as well as the custom path specified above.
+		# The mechanics are from http://effbot.org/zone/import-string.htm
+
+		syspath_save = list(sys.path)
+		sys.path.insert(0, ltt_path)
+		if builder_path:
+			sys.path.insert(0, bld_path)
+		builder_module = __import__(builder_name + 'Builder')
+		sys.path[:] = syspath_save
+		
+		print(repr(builder_module))
+		builder_class = getattr(builder_module, builder_class_name)
+		print(repr(builder_class))
+		# We should now be able to construct the builder object
+		self.builder = builder_class(self.file_name, self.output, builder_settings, platform_settings)
+		
+		# Restore Python system path
+		sys.path[:] = syspath_save
+		
+		# Now get the tex binary path from prefs, change directory to
+		# that of the tex root file, and run!
+		self.path = platform_settings['texpath']
+		os.chdir(tex_dir)
+		CmdThread(self).start()
+		print (threading.active_count())
+
+
+	# Threading headaches :-)
+	# The following function is what gets called from CmdThread; in turn,
+	# this spawns append_data, but on the main thread.
+
+	def output(self, data):
+		sublime.set_timeout(functools.partial(self.do_output, data), 0)
+
+	def do_output(self, data):
+        # if proc != self.proc:
+        #     # a second call to exec has been made before the first one
+        #     # finished, ignore it instead of intermingling the output.
+        #     if proc:
+        #         proc.kill()
+        #     return
+
+		# try:
+		#     str = data.decode(self.encoding)
+		# except:
+		#     str = "[Decode error - output not " + self.encoding + "]"
+		#     proc = None
+
+		# decoding in thread, so we can pass coded and decoded data
+		# handle both lists and strings
+		# Need different handling for python 2 and 3
+		if not _ST3:
+			strdata = data if isinstance(data, types.StringTypes) else "\n".join(data)
+		else:
+			strdata = data if isinstance(data, str) else "\n".join(data)
+
+		# Normalize newlines, Sublime Text always uses a single \n separator
+		# in memory.
+		strdata = strdata.replace('\r\n', '\n').replace('\r', '\n')
+
+		selection_was_at_end = (len(self.output_view.sel()) == 1
+		    and self.output_view.sel()[0]
+		        == sublime.Region(self.output_view.size()))
+		self.output_view.set_read_only(False)
+		# Move this to a TextCommand for compatibility with ST3
+		self.output_view.run_command("do_output_edit", {"data": strdata, "selection_was_at_end": selection_was_at_end})
+		# edit = self.output_view.begin_edit()
+		# self.output_view.insert(edit, self.output_view.size(), strdata)
+		# if selection_was_at_end:
+		#     self.output_view.show(self.output_view.size())
+		# self.output_view.end_edit(edit)
+		self.output_view.set_read_only(True)	
+
+	# Also from exec.py
+	# Set the selection to the start of the output panel, so next_result works
+	# Then run viewer
+
+	def finish(self, can_switch_to_pdf):
+		sublime.set_timeout(functools.partial(self.do_finish, can_switch_to_pdf), 0)
+
+	def do_finish(self, can_switch_to_pdf):
+		# Move to TextCommand for compatibility with ST3
+		# edit = self.output_view.begin_edit()
+		# self.output_view.sel().clear()
+		# reg = sublime.Region(0)
+		# self.output_view.sel().add(reg)
+		# self.output_view.show(reg) # scroll to top
+		# self.output_view.end_edit(edit)
+		self.output_view.run_command("do_finish_edit")
+		if can_switch_to_pdf:
+			self.view.run_command("jump_to_pdf", {"from_keybinding": False})
+
+
+class DoOutputEditCommand(sublime_plugin.TextCommand):
+    def run(self, edit, data, selection_was_at_end):
+        self.view.insert(edit, self.view.size(), data)
+        if selection_was_at_end:
+            self.view.show(self.view.size())
+
+class DoFinishEditCommand(sublime_plugin.TextCommand):
+    def run(self, edit):
+        self.view.sel().clear()
+        reg = sublime.Region(0)
+        self.view.sel().add(reg)
+        self.view.show(reg)