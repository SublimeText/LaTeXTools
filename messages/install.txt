--- conflicted
+++ resolved
@@ -1,8 +1,4 @@
-<<<<<<< HEAD
-LaTeXTools Plugin version 2015-11-14
-=======
 LaTeXTools Plugin version 2015-11-22
->>>>>>> b07f150e
 
 Thank you for installing the LaTeXTools plugin!
 
