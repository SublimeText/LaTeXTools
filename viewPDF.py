# ST2/ST3 compat
from __future__ import print_function
import sublime
if sublime.version() < '3000':
	# we are on ST2 and Python 2.X
	_ST3 = False
	import getTeXRoot
<<<<<<< HEAD
	from latextools_utils.is_tex_file import is_tex_file
else:
	_ST3 = True
	from . import getTeXRoot
	from .latextools_utils.is_tex_file import is_tex_file
=======
	from latextools_utils import get_setting
else:
	_ST3 = True
	from . import getTeXRoot
	from .latextools_utils import get_setting
>>>>>>> 359dbaa4

import sublime_plugin, os, os.path, platform
from subprocess import Popen


# View PDF file corresonding to TEX file in current buffer
# Assumes that the SumatraPDF viewer is used (great for inverse search!)
# and its executable is on the %PATH%
# Warning: we do not do "deep" safety checks (e.g. see if PDF file is old)

class View_pdfCommand(sublime_plugin.WindowCommand):
	def run(self):
		prefs_lin = get_setting('linux', {})

		view = self.window.active_view()
		if not is_tex_file(view.file_name()):
			sublime.error_message("%s is not a TeX source file: cannot view." % (os.path.basename(view.file_name()),))
			return
		quotes = ""# \"" MUST CHECK WHETHER WE NEED QUOTES ON WINDOWS!!!
		root = getTeXRoot.get_tex_root(view)

		rootFile, rootExt = os.path.splitext(root)
		pdfFile = quotes + rootFile + '.pdf' + quotes
		s = platform.system()
		script_path = None
		if s == "Darwin":
			# for inverse search, set up a "Custom" sync profile, using
			# "subl" as command and "%file:%line" as argument
			# you also have to put a symlink to subl somewhere on your path
			# Also check the box "check for file changes"
			viewercmd = ["open", "-a", "Skim"]
		elif s == "Windows":
			# with new version of SumatraPDF, can set up Inverse 
			# Search in the GUI: under Settings|Options...
			# Under "Set inverse search command-line", set:
			# sublime_text "%f":%l
			viewercmd = ["SumatraPDF", "-reuse-instance"]		
		elif s == "Linux":
			# the required scripts are in the 'evince' subdir
			script_path = os.path.join(sublime.packages_path(), 'LaTeXTools', 'evince')
			ev_sync_exec = os.path.join(script_path, 'evince_sync') # so we get inverse search
			# Get python binary if set in preferences:
			py_binary = prefs_lin["python2"] or 'python'
			sb_binary = prefs_lin["sublime"] or 'sublime-text'
			viewercmd = ['sh', ev_sync_exec, py_binary, sb_binary]
		else:
			sublime.error_message("Platform as yet unsupported. Sorry!")
			return	
		print (viewercmd + [pdfFile])
		try:
			Popen(viewercmd + [pdfFile], cwd=script_path)
		except OSError:
			sublime.error_message("Cannot launch Viewer. Make sure it is on your PATH.")
<|MERGE_RESOLUTION|>--- conflicted
+++ resolved
@@ -1,73 +1,67 @@
-# ST2/ST3 compat
-from __future__ import print_function
-import sublime
-if sublime.version() < '3000':
-	# we are on ST2 and Python 2.X
-	_ST3 = False
-	import getTeXRoot
-<<<<<<< HEAD
-	from latextools_utils.is_tex_file import is_tex_file
-else:
-	_ST3 = True
-	from . import getTeXRoot
-	from .latextools_utils.is_tex_file import is_tex_file
-=======
-	from latextools_utils import get_setting
-else:
-	_ST3 = True
-	from . import getTeXRoot
-	from .latextools_utils import get_setting
->>>>>>> 359dbaa4
-
-import sublime_plugin, os, os.path, platform
-from subprocess import Popen
-
-
-# View PDF file corresonding to TEX file in current buffer
-# Assumes that the SumatraPDF viewer is used (great for inverse search!)
-# and its executable is on the %PATH%
-# Warning: we do not do "deep" safety checks (e.g. see if PDF file is old)
-
-class View_pdfCommand(sublime_plugin.WindowCommand):
-	def run(self):
-		prefs_lin = get_setting('linux', {})
-
-		view = self.window.active_view()
-		if not is_tex_file(view.file_name()):
-			sublime.error_message("%s is not a TeX source file: cannot view." % (os.path.basename(view.file_name()),))
-			return
-		quotes = ""# \"" MUST CHECK WHETHER WE NEED QUOTES ON WINDOWS!!!
-		root = getTeXRoot.get_tex_root(view)
-
-		rootFile, rootExt = os.path.splitext(root)
-		pdfFile = quotes + rootFile + '.pdf' + quotes
-		s = platform.system()
-		script_path = None
-		if s == "Darwin":
-			# for inverse search, set up a "Custom" sync profile, using
-			# "subl" as command and "%file:%line" as argument
-			# you also have to put a symlink to subl somewhere on your path
-			# Also check the box "check for file changes"
-			viewercmd = ["open", "-a", "Skim"]
-		elif s == "Windows":
-			# with new version of SumatraPDF, can set up Inverse 
-			# Search in the GUI: under Settings|Options...
-			# Under "Set inverse search command-line", set:
-			# sublime_text "%f":%l
-			viewercmd = ["SumatraPDF", "-reuse-instance"]		
-		elif s == "Linux":
-			# the required scripts are in the 'evince' subdir
-			script_path = os.path.join(sublime.packages_path(), 'LaTeXTools', 'evince')
-			ev_sync_exec = os.path.join(script_path, 'evince_sync') # so we get inverse search
-			# Get python binary if set in preferences:
-			py_binary = prefs_lin["python2"] or 'python'
-			sb_binary = prefs_lin["sublime"] or 'sublime-text'
-			viewercmd = ['sh', ev_sync_exec, py_binary, sb_binary]
-		else:
-			sublime.error_message("Platform as yet unsupported. Sorry!")
-			return	
-		print (viewercmd + [pdfFile])
-		try:
-			Popen(viewercmd + [pdfFile], cwd=script_path)
-		except OSError:
-			sublime.error_message("Cannot launch Viewer. Make sure it is on your PATH.")
+# ST2/ST3 compat
+from __future__ import print_function
+import sublime
+if sublime.version() < '3000':
+	# we are on ST2 and Python 2.X
+	_ST3 = False
+	import getTeXRoot
+	from latextools_utils.is_tex_file import is_tex_file
+	from latextools_utils import get_setting
+else:
+	_ST3 = True
+	from . import getTeXRoot
+	from .latextools_utils.is_tex_file import is_tex_file
+	from .latextools_utils import get_setting
+
+import sublime_plugin, os, os.path, platform
+from subprocess import Popen
+
+
+# View PDF file corresonding to TEX file in current buffer
+# Assumes that the SumatraPDF viewer is used (great for inverse search!)
+# and its executable is on the %PATH%
+# Warning: we do not do "deep" safety checks (e.g. see if PDF file is old)
+
+class View_pdfCommand(sublime_plugin.WindowCommand):
+	def run(self):
+		prefs_lin = get_setting('linux', {})
+
+		view = self.window.active_view()
+		if not is_tex_file(view.file_name()):
+			sublime.error_message("%s is not a TeX source file: cannot view." % (os.path.basename(view.file_name()),))
+			return
+		quotes = ""# \"" MUST CHECK WHETHER WE NEED QUOTES ON WINDOWS!!!
+		root = getTeXRoot.get_tex_root(view)
+
+		rootFile, rootExt = os.path.splitext(root)
+		pdfFile = quotes + rootFile + '.pdf' + quotes
+		s = platform.system()
+		script_path = None
+		if s == "Darwin":
+			# for inverse search, set up a "Custom" sync profile, using
+			# "subl" as command and "%file:%line" as argument
+			# you also have to put a symlink to subl somewhere on your path
+			# Also check the box "check for file changes"
+			viewercmd = ["open", "-a", "Skim"]
+		elif s == "Windows":
+			# with new version of SumatraPDF, can set up Inverse 
+			# Search in the GUI: under Settings|Options...
+			# Under "Set inverse search command-line", set:
+			# sublime_text "%f":%l
+			viewercmd = ["SumatraPDF", "-reuse-instance"]		
+		elif s == "Linux":
+			# the required scripts are in the 'evince' subdir
+			script_path = os.path.join(sublime.packages_path(), 'LaTeXTools', 'evince')
+			ev_sync_exec = os.path.join(script_path, 'evince_sync') # so we get inverse search
+			# Get python binary if set in preferences:
+			py_binary = prefs_lin["python2"] or 'python'
+			sb_binary = prefs_lin["sublime"] or 'sublime-text'
+			viewercmd = ['sh', ev_sync_exec, py_binary, sb_binary]
+		else:
+			sublime.error_message("Platform as yet unsupported. Sorry!")
+			return	
+		print (viewercmd + [pdfFile])
+		try:
+			Popen(viewercmd + [pdfFile], cwd=script_path)
+		except OSError:
+			sublime.error_message("Cannot launch Viewer. Make sure it is on your PATH.")